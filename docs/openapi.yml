--- conflicted
+++ resolved
@@ -1813,7 +1813,10 @@
           type: string
           format: uuid
           example: "e3f3ba629b5a9e75ebb0818934575a66"
-<<<<<<< HEAD
+        lastSyncTime:
+          description: the time in millisconds since epoch that the project was last updated in codewind
+          type: number
+          example: 1576080088223
     WatchListRefPath:
       type: object
       required:
@@ -1826,12 +1829,6 @@
         to:
           description: relative path to root of project inside container
           type: string
-=======
-        lastSyncTime:
-          description: the time in millisconds since epoch that the project was last updated in codewind
-          type: number
-          example: 1576080088223
->>>>>>> 68f373e5
     FileChangeList:
         type: object
         required:
