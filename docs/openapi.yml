openapi: 3.0.0
# servers:
#   - description: Production
#     url: http://localhost:9090
info:
  description: Codewind API
  version: 0.1.0
  title: Codewind API
  contact:
    name: API support
    email: example@ibm.com
  license:
    name: Codewind Developer License
    url: 'https://github.com/eclipse/codewind/blob/master/LICENSE'

# tags:
  # - name: users
  #   description: Operations available to regular users
  # - name: admin
  #   description: Operations available only to authenticated admins
paths:
  /ready:
    get:
      summary: Return true when codewind is ready to accept requests
      responses:
        200:
          description: Status of codewind as a boolean

  /api/v1/environment:
    get:
      summary: Get information on the current environment
      responses:
        200:
          description: Returned information about the current environment successfully
          content:
            application/json:
              schema:
                type: object
                required:
                  - running_in_k8s
                  - user_string
                  - socket_namespace
                  - codewind_version
                  - os_platform
                  - tekton_dashboard
                properties:
                  running_in_k8s:
                    type: boolean
                    example: false
                  user_string:
                    type: string
                    nullable: true
                  socket_namespace:
                    type: string
                    example: '/default'
                  codewind_version:
                    type: string
                    example: '/latest'
                  os_platform:
                    type: string
                    example: 'Linux'
                  tekton_dashboard_url:
                    type: object
                    properties:
                      status:
                        type: boolean
                      message:
                        type: string
                      url:
                        type: string
                    example:
                      status: true
                      message: ''
                      url: '9.20.195.90.nip.io'
                    description: "An object containing the Ingress URL of Tekton dashboard. If the dashboard is configured and available status=true, if not available then status=false along with a message providing more information."
                  workspace_location:
                    type: string
                    example: '/home/user/codewind-workspace'
        500:
          description: Internal error occurred
  /api/v1/projects:
    get:
      summary: List all projects Codewind is aware of
      responses:
        200:
          description: Got all projects
          content:
            application/json:
              schema:
                type: array
                items:
                  $ref: '#/components/schemas/Project'

  /api/v1/projects/{id}/build:
    post:
      summary: Build a given project
      parameters:
        - name: id
          in: path
          schema:
            $ref: '#/components/schemas/ProjectID'
          required: true
          description: id of project
      requestBody:
        description: JSON object with the action for the build
        content:
          application/json:
            schema:
              type: object
              properties:
                action:
                  description: 'Action for build'
                  type: string
                  enum: ['build', 'enableautobuild, disableautobuild']
      responses:
        202:
          description: Build successful
        400:
          description: Project with given projectID not found
        500:
          description: Internal error

  /api/v1/projects/{id}/open:
    put:
      summary: Open project
      parameters:
        - name: id
          in: path
          schema:
            $ref: '#/components/schemas/ProjectID'
          required: true
          description: id of project
      responses:
        200:
          description: Project successfully opened
          content:
            text/html:
              schema:
                type: string
        404:
          $ref: '#/components/responses/ProjectNotFound'

  /api/v1/projects/{id}/close:
    put:
      summary: Send project close request
      description: >
        Project close is asynchronous. A return of 202 indicates that the request to close has been accepted.
        When the close operation completes, a projectClosed socket event will be emitted.
      parameters:
        - name: id
          in: path
          schema:
            $ref: '#/components/schemas/ProjectID'
          required: true
          description: id of project
      responses:
        202:
          description: Project close request accepted
          content:
            application/json:
              schema:
                $ref: '#/components/schemas/MsgObject'
        404:
          description: Project Not Found
          content:
            application/json:
              schema:
                $ref: '#/components/schemas/MsgObject'
        409:
          description: Project is closing or closed
          content:
            application/json:
              schema:
                $ref: '#/components/schemas/MsgObject'

  /api/v1/projects/{id}/restart:
    post:
      summary: Restart a project
      description: >
        There are 3 start modes ('run', 'debug', and 'debugNoInit'). 3 project types that can be restarted.
        Microprofile can start in run or debug mode.
        If restarted in debug mode, it will hang in the starting state until debugger attaches.
        Spring can start in run, debug or debugNoInit modes.
        If restarted in debug mode, it will hang in the starting state until debugger attaches.
        To start normally but allow a debugger to connect later use debugNoInit.
        Node can start in run, debug or debugNoInit modes.
        Both debug modes are treated equally.
      parameters:
      - name: id
        in: path
        schema:
          $ref: '#/components/schemas/ProjectID'
        required: true
        description: id of project
      requestBody:
        content:
          application/json:
            schema:
              type: object
              required:
                - startMode
              properties:
                startMode:
                  type: string
                  enum: ['run', 'debug', 'debugNoInit']
      responses:
        202:
          description: Successfully initiated restart
        400:
          description: Invalid request
        404:
          description: Project with given projectID not found
        500:
          description: Internal error

  /api/v1/projects/bind/start:
    post:
      summary: Begin binding a project to Codewind
      description: >
        Start binding a project to codewind. The bind api will be passed the location on disk of an existing project so that Codewind
        adds it to the list of projects it monitors. The project will initially be created in disabled state.
      requestBody:
        description: project bind start options
        content:
          application/json:
            schema:
              type: object
              required:
                - name
                - path
                - language
                - projectType
                - creationTime
              properties:
                name:
                  $ref: '#/components/schemas/ProjectName'
                path:
                  description: the absolute path on the file system to the project
                  type: string
                  example: /Documents/projectDir/
                language:
                  $ref: '#/components/schemas/ProjectLanguage'
                projectType:
                  $ref: '#/components/schemas/ProjectType'
                creationTime:
                  description: the time in milliseconds since epoch that the project was bound to Codewind
                  type: number
                  example: 1574256801163

      responses:
        202:
          description: >
            Bind start request accepted. Will attempt to bind the provided path as a Codewind project.
          content:
            application/json:
              schema:
                $ref: '#/components/schemas/Project'
        400:
          $ref: '#/components/responses/400'
        409:
          description: The project path or name are already in use
          content:
            text/html:
              schema:
                type: string
        500:
          description: Any other error

  /api/v1/projects/{id}/bind/end:
    post:
      summary: Complete binding the project to Codewind
      description: >
        Complete binding the project to codewind. The project will be enabled and built.
      parameters:
        - name: id
          in: path
          schema:
            $ref: '#/components/schemas/ProjectID'
          required: true
          description: id of the project
      responses:
        200:
          description: >
            Bind end request accepted. Will complete binding the Codewind project.
          content:
            application/json:
              schema:
                $ref: '#/components/schemas/Project'
        404:
          description: Project with given projectiD was not found.
        500:
          description: Any other error

  /api/v1/projects/{id}/upload:
    put:
      summary: Receive gzipped content of a file for the project and write this to the codewind workspace
      parameters:
        - name: id
          in: path
          schema:
            $ref: '#/components/schemas/ProjectID'
          required: true
          description: id of project
      requestBody:
          description: JSON object containing file info and content
          content:
            application/json:
              schema:
                $ref: '#/components/schemas/Upload'

      responses:
        200:
          description: The file upload was successful
          content:
            text/html:
              schema:
                type: string
                example: OK
        404:
          description: Project with given projectID not found
        500:
          description: Any other error

  /api/v1/projects/{id}/upload/end:
    post:
      summary: Mark the completion of a number of upload events for this project.
      description: >
        Complete the upload process for this project. If enabled, the project will be built.
      parameters:
        - name: id
          in: path
          schema:
            $ref: '#/components/schemas/ProjectID'
          required: true
          description: id of the project
      requestBody:
          description: JSON object containing project information
          content:
            application/json:
              schema:
                $ref: '#/components/schemas/UploadEnd'
      responses:
        200:
          description: >
            The project uploads completed successfully and it will now be built.
          content:
            text/html:
              schema:
                type: string
                example: OK
        404:
          description: Project with given projectiD was not found.
        500:
          description: Any other error


  /api/v1/projects/{id}:
    get:
      summary: Get the project object for a single project
      description: Get the project object for the object specified by {id}
      parameters:
        - name: id
          in: path
          schema:
            $ref: '#/components/schemas/ProjectID'
          required: true
          description: id of project
      responses:
        200:
          description: The project was found
          content:
            application/json:
              schema:
                $ref: '#/components/schemas/Project'
        404:
          description: The project was not found
          content:
            text/html:
              schema:
                type: string
        500:
          description: Any other error

  /api/v1/projects/{id}/loadtest:
    post:
      summary: Run load against a project
      description: Run a load test against a project with the specified id
      parameters:
        - name: id
          in: path
          schema:
            type: string
          required: true
          description: id of project
      requestBody:
        description: An optional description of the test run
        content:
          application/json:
            schema:
              type: object
              properties:
                description:
                  description: A description of the test
                  example: A new load test
      responses:
        202:
          description: Request to run-load accepted
          content:
            text/html:
              schema:
                type: string
        404:
          description: Project not found
        409:
          description: Load test already in progress
          content:
            application/json:
              schema:
                $ref: '#/components/schemas/CodewindError'
        503:
          description: Project is not running

  /api/v1/projects/{id}/loadtest/cancel:
    post:
      summary: Cancels a load-test against a project
      description: Cancel a load-test against a given project
      parameters:
          - name: id
            in: path
            schema:
              type: string
            required: true
            description: id of project
      responses:
        200:
          description: Successful
          content:
            text/html:
              schema:
                type: string
        404:
          description: Project with given projectID not found
        409:
          description: No run in progress for this project
          content:
            text/html:
              schema:
                type: string
        500:
          description: Internal error

  /api/v1/projects/{id}/capabilities:
    get:
      summary: Get a list of supported capabilities for the project
      parameters:
          - in: path
            name: id
            schema:
              type: string
            required: true
            description: id of project
      responses:
        200:
          description: Successfully completed
          content:
            application/json:
              schema:
                type: object
                properties:
                  startModes:
                    type: array
                    items:
                      type: string
                      enum: ['run', 'debug']
                  controlCommands:
                    type: array
                    items:
                      type: string
                      enum: ['restart']
        404:
          description: Project with given projectID not found
        500:
          description: Internal error occurred

  /api/v1/projects/{id}/loadtest/config:
    post:
      summary: Writes to runLoad/config.json for a project
      description: Writes a valid json to the config file used by loadrunner
      parameters:
        - name: id
          in: path
          schema:
            type: string
          required: true
          description: id of project
      requestBody:
        description: The config.json object, with all fields required
        content:
          application/json:
            schema:
              $ref: '#/components/schemas/LoadrunnerConfig'
      responses:
        200:
          description: Write to runLoad/config.json successful
          content:
            application/json:
              schema:
                type: string
        400:
          description: Incorrect parameters given
        404:
          description: Project with given projectID not found
        500:
          description: Internal error

    get:
      summary: Reads the runLoad/config.json
      description: Reads the runLoad/config.json. If it does not exist, a file with default parameters will be created
      parameters:
        - name: id
          in: path
          schema:
            type: string
          required: true
          description: id of project
      responses:
        200:
          description: Successful read of config.json file
          content:
            application/json:
              schema:
               $ref: '#/components/schemas/LoadrunnerConfig'
        400:
          description: Incorrect parameters given
        404:
          description: Project not found
        500:
          description: Internal error

  /api/v1/projects/{id}/unbind:
      post:
        summary: Unbind a given project from codewind
        description: >
          This requests Codewind unbinds the project location for the project with the specified id.
          Codewind will emit a `projectDeletion` event on completion.
        parameters:
          - in: path
            name: id
            schema:
              type: string
            required: true
            description: id of project
        responses:
          202:
            description: if project deletion was accepted
            content:
              text/html:
                schema:
                  type: string
          404:
            description: if the project with id was not found
          409:
            description: if unbind was already in progress

  /api/v1/projects/{id}/compare:
    get:
      summary: Compare previous two metrics test runs
      parameters:
        - in: path
          name: id
          schema:
            type: string
          required: true
          description: id of project
      responses:
        200:
          description: >
            An array of metrics returned as type value pairs.
            The values are the +/- percentage change (i.e. delta) between the previous two test runs.
            The delta value can be a single number, an object, or an array of objects.
            The comparison is only created for data that is common between the two files.
            If a piece of data is missing from one of the two files, a "Data unavailable" message will be returned for that given piece of data, alongside the successfully compared data.
          content:
            application/json:
              schema:
                type: array
                items:
                  type: object
                  example: { "type" : "cpu", "delta" : {"systemMean" : 1.352, "systemPeak" : 1.956, "processMean" : -7.334, "processPeak"  : -9.469} }
        404:
          description: Specified project doesn't exist, or snapshot is not available (e.g. less than two runs collected for the project)
        500:
          description: Internal error occurred

  /api/v1/projects/{id}/logs:
    get:
      summary: Retrieve the list of logs available for a project.
      description: >
        This requests the list of logs currently available for a project.
        This list may change over time as a project is built and run.
      parameters:
        - in: path
          name: id
          schema:
            $ref: '#/components/schemas/ProjectID'
          required: true
          description: id of project
      responses:
        200:
          description: Lists of the logs available grouped by type, build or app.
          content:
            application/json:
              schema:
                type: object
                properties:
                  build:
                    type: array
                    items:
                      $ref: '#/components/schemas/LogDetails'
                  app:
                    type: array
                    items:
                      $ref: '#/components/schemas/LogDetails'
        404:
          description: if the project with id was not found
    post:
      summary: Start streaming all logs for a given project
      description: >
        This requests that all logs currently available for a project start streaming.
        Logs are sent over socket.io via the 'log-update' event. When a log is enabled
        for streaming it's current content is sent in one or more 'log-update' events and
        then any further updates are sent via further 'log-update' events as they occur.
      parameters:
        - in: path
          name: id
          schema:
            $ref: '#/components/schemas/ProjectID'
          required: true
          description: id of project
      responses:
        200:
          description: Lists of the logs that have been enabled grouped by type, build or app.
          content:
            application/json:
              schema:
                type: object
                properties:
                  build:
                    type: array
                    items:
                      $ref: '#/components/schemas/LogDetails'
                  app:
                    type: array
                    items:
                      $ref: '#/components/schemas/LogDetails'
        404:
          description: if the project with id was not found
        500:
          description: if an error occurred
    delete:
      summary: Stop streaming any enabled logs for a project.
      description: >
        This stops all current log streams for a project.
        If the log streams are re-enabled later then the logs will be sent from the beginning
        again.
      parameters:
        - in: path
          name: id
          schema:
            type: string
          required: true
          description: id of project
      responses:
        200:
          description: if the log streams were successfully stopped
        404:
          description: if the project with id was not found
        500:
          description: if an error occurred
  /api/v1/projects/invalidNameChars:
    get:
      summary: Get the list of characters that cannot be used in a project name
      responses:
        200:
          description: The list of characters that are invalid for a project name
          content:
            application/json:
              schema:
                type: object
                properties:
                  illegalNameChars:
                    type: array
                    items:
                      type: string
                      minItems: 10
                      enum: ['&', '/', '?', '%', '*', ':', '|', '<', '>', ' ']
        500:
          description: if error occurred

  /api/v1/projects/{id}/logs/{type}/{name}:
    post:
      summary: Start streaming one log for a given project
      description: >
        This requests that the specified log for a project starts streaming.
        Logs are sent over socket.io via the 'log-update' event. When a log is enabled
        for streaming its current content is sent in one or more 'log-update' events and
        then any further updates are sent via further 'log-update' events as they occur.
      parameters:
        - in: path
          name: id
          schema:
            $ref: '#/components/schemas/ProjectID'
          required: true
          description: id of project
        - in: path
          name: type
          schema:
            type: string
            enum: ['app', 'build']
          required: true
          description: type of log
        - in: path
          name: name
          schema:
            type: string
          required: true
          description: name of log
      responses:
        200:
          description: if the log stream was successfully enabled
        404:
          description: if the project or the specified log were not found
        500:
          description: if an error occurred
    delete:
      summary: Stop streaming one log for a given project
      description: >
        This requests that streaming stops for the specified log.
        If the log stream is re-enabled later then the log will be sent from the beginning.
        again.
      parameters:
        - in: path
          name: id
          schema:
            $ref: '#/components/schemas/ProjectID'
          required: true
          description: id of project
        - in: path
          name: type
          schema:
            type: string
            enum: ['app', 'build']
          required: true
          description: type of log
        - in: path
          name: name
          schema:
            type: string
          required: true
          description: name of log
      responses:
        200:
          description: if the log stream was successfully stopped
        404:
          description: if the project with id was not found
        500:
          description: if an error occurred

  /api/v1/projects/{id}/metrics:
    get:
      summary: Get available metrics types with their associated endpoints
      parameters:
        - in: path
          name: id
          schema:
            $ref: '#/components/schemas/ProjectID'
          required: true
          description: id of project
      responses:
        200:
          description: list of objects containing available metric types as strings with their associated endpoints for example
          content:
            application/json:
                schema:
                 type: array
                 items:
                  type: object
                  example: {"type":"cpu", "endpoint":"/metrics/cpu"}
        404:
          description: if the project with id was not found
        500:
          description: internal error occurred

  /api/v1/locale:
    post:
      summary: Sets the backend locale
      requestBody:
        description: JSON array with the list of locales in priority order.
        content:
          application/json:
            schema:
              type: object
              required:
                - locale
              properties:
                locale:
                  type: array
                  example: [ 'en-us', 'en' ]
      responses:
        200:
          description: Language correctly set
        500:
          description: Internal error occurred


  /api/v1/projects/{id}/metrics/{testRunTime}:
    put:
      summary: Add or update the description of the results for a specified loadtest on a project
      parameters:
        - in: path
          name: id
          schema:
            $ref: '#/components/schemas/ProjectID'
          required: true
          description: id of project
        - in: path
          name: testRunTime
          schema:
            $ref: '#/components/schemas/testRunTime'
          required: true
          description: Time of loadtest run
      requestBody:
        description: New description for the load-test-results
        content:
          application/json:
            schema:
              type: object
              properties:
                description:
                  type: string
                  example: 'new description'
      responses:
        200:
          description: Successful
          content:
            application/json:
              schema:
                type: object
                required:
                  - description
                properties:
                  description:
                    type: string
                additionalProperties: false
        400:
          description: Request body missing fields
          content:
            application/json:
              schema:
                $ref: '#/components/schemas/MessageObject'
        404:
          description: Project or load test results do not exist
          content:
            application/json:
              schema:
                oneOf:
                  - $ref: '#/components/schemas/MessageObject'
                  - $ref: '#/components/schemas/CodewindError'
                 
        500:
          description: Internal error
    delete:
      summary: Delete the results of a specified load-test run on a project.
      parameters:
        - in: path
          name: id
          schema:
            $ref: '#/components/schemas/ProjectID'
          required: true
          description: id of project
        - in: path
          name: testRunTime
          schema:
            $ref: '#/components/schemas/testRunTime'
          required: true
          description: Time of loadtest run
      responses:
        200:
          description: Successful
          content:
            text/html:
              schema:
                type: string
        404:
          description: Project or load test results do not exist
          content:
            application/json:
              schema:
                oneOf:
                  - $ref: '#/components/schemas/MessageObject'
                  - $ref: '#/components/schemas/CodewindError'
        500:
          description: Internal error

  /api/v1/projects/{id}/metrics/inject:
    post:
      summary: Enable auto injection of metrics
      description: >
        Injects metrics collector into project, or remove injected collector from project
      parameters:
        - name: id
          in: path
          schema:
            type: string
          required: true
          description: id of project
      requestBody:
        description: Value indicating whether metrics should be injected
        content:
          application/json:
            schema:
              type: object
              required:
                - enable
              properties:
                enable:
                  type: boolean
      responses:
        202:
          description: Successful update of project information and build triggered
          content:
            application/json:
              schema:
                type: object
        404:
          description: Project not found


  /api/v1/projects/{id}/metrics/types:
    post:
      summary: Get project metrics of a certain type
      description: >
        Get all metrics for a certain type or types of metric, for a specific
        project as specified by the project ID.
      parameters:
        - name: id
          in: path
          schema:
            type: string
          required: true
          description: id of project
      requestBody:
        description: Metric types to get metrics for
        content:
          application/json:
            schema:
              type: object
              required:
                - types
              properties:
                types:
                  description: Array of the metric types to get metrics for
                  type: array
                  example: [cpu, memory]
      responses:
        200:
          description: >
            Array of data points in JSON format, as time/value pairs grouped by types.
            Times are the start time of the load test as Unix Epoch time in milliseconds.
            The value can be a single number, an object, or an array of objects.
          content:
            application/json:
              schema:
                type: object
                properties:
                  cpu:
                    type: array
                    items:
                      $ref: '#/components/schemas/CpuMetric'
                  memory:
                    type: array
                    items:
                      $ref: '#/components/schemas/BasicMetric'

  /api/v1/projects/{id}/metrics/status:
    get:
      summary: Check if a project can support metrics
      description: Investigates the build-file of a project to determine if it supports the metrics dashboard
      parameters:
        - name: id
          in: path
          schema:
            type: string
          required: true
          description: id of project
      responses:
        200:
          description: The metrics status check completed successfully
          content:
            application/json:
              schema:
                type: object
                properties:
                  metricsAvailable:
                    type: boolean
                    example: true
        400:
          description: Project build file not found in project directory (pom.xml, package.json or Package.swift)
        404:
          description: Project not found

  /api/v1/templates:
    get:
      summary: List all templates Codewind is aware of
      parameters:
        - name: projectStyle
          in: query
          schema:
            type: string
          required: false
          description: Specify this to filter templates returned by project style
        - name: showEnabledOnly
          in: query
          schema:
            type: string
            enum: ['true', 'false']
          required: false
          description: Set this to 'true' to return only templates from enabled repositories
      responses:
        200:
          description: Returns all the templates that Codewind can generate a project from
          content:
            application/json:
              schema:
                type: array
                items:
                  $ref: '#/components/schemas/Template'
        204:
          description: No templates found

  /api/v1/templates/repositories:
    get:
      summary: List all template repositories Codewind is aware of
      responses:
        200:
          description: Returns all the templates repositories that Codewind will use to find templates
          content:
            application/json:
              schema:
                type: array
                items:
                  $ref: '#/components/schemas/TemplateRepo'
    post:
      summary: Make Codewind aware of a template repository
      requestBody:
        description: repository details
        content:
          application/json:
            schema:
              $ref: '#/components/schemas/TemplateRepo'
      responses:
        200:
          description: Returns all the templates repositories that Codewind will use to find templates
          content:
            application/json:
              schema:
                type: array
                items:
                  $ref: '#/components/schemas/TemplateRepo'
        400:
          description: Bad request
    delete:
      summary: Remove a template repository from the list Codewind is aware of
      requestBody:
        description: repository details
        content:
          application/json:
            schema:
              type: object
              required:
                - url
              properties:
                url:
                  type: string
      responses:
        200:
          description: Returns all the templates repositories that Codewind will use to find templates
          content:
            application/json:
              schema:
                type: array
                items:
                  $ref: '#/components/schemas/TemplateRepo'
        400:
          description: Bad request
        404:
          description: Template repository not found
          content:
            text/html:
              schema:
                type: string
  /api/v1/batch/templates/repositories:
    patch:
      summary: Batch change settings for a template repository of which Codewind is aware
      requestBody:
        description: repository settings
        content:
          application/json:
            schema:
              type: array
              items:
                $ref: '#/components/schemas/TemplateRepoSetting'
      responses:
        207:
          description: Returns success/failure statuses of settings operations
          content:
            application/json:
              schema:
                type: array
                items:
                  type: object
                  required:
                    - status
                    - requestedOperation
                  properties:
                    status:
                      type: integer
                    requestedOperation:
                      $ref: '#/components/schemas/TemplateRepoSetting'
                    error:
                      type: string
  /api/v1/templates/styles:
    get:
      summary: List all project styles for which Codewind has templates
      responses:
        200:
          description: Returns all project styles for which Codewind has templates
          content:
            application/json:
              schema:
                type: array
                items:
                  description: project style
                  type: string
                  enum: ['Codewind', 'Appsody']
  /api/v1/project-types:
    get:
      summary: List all project types Codewind is aware of
      responses:
        200:
          description: Returns the list of supported project types a project can be bound as
          content:
            application/json:
              schema:
                type: array
                items:
                  $ref: '#/components/schemas/ProjectTypeDescriptor'
        204:
          description: No templates found

  /api/v1/logging:
    put:
      summary: Overwrite the default logging level of the Portal container
      requestBody:
        description: Location on disk
        content:
          application/json:
            schema:
              type: object
              required:
                - level
              properties:
                level:
                  type: string
                  enum: ['trace', 'debug', 'info', 'warn', 'error']
      responses:
        200:
          description: Successful
        400:
          description: Bad request
        500:
          description: Internal Error
    get:
      summary: Get all logging information for the Portal container
      responses:
        200:
          description: Successful
          content:
            application/json:
              schema:
                type: object
                properties:
                  currentLevel:
                    type: string
                    example: 'debug'
                  defaultLevel:
                    type: string
                    example: 'info'
                  allLevels:
                    type: array
                    items:
                      type: string
                      example: ['trace', 'debug', 'info', 'warn', 'error']
        500:
          description: Internal Error

  /api/v1/projects/watchlist:
    get:
      summary: List the files that should not be monitored for changes for each open project that has been added to codewind
      responses:
        200:
          description: Got the watchedList for all open projects
          content:
            application/json:
              schema:
                type: object
                required:
                  - projects
                properties:
                  projects:
                    type: array
                    items:
                      $ref: '#/components/schemas/WatchList'
        500:
          description: if an error occured

  /api/v1/projects/{id}/file-changes/{projectWatchStateId}/status:
    put:
      summary: Report the project watch state, either success or failed,  for a particular projectWatchStateId
      parameters:
        - name: id
          in: path
          schema:
            type: string
          required: true
          description: id of project
        - name: projectWatchStateId
          in: path
          schema:
            type: string
          required: true
          description: projectWatchStateId represents a file watching client's current state. projectWatchStateId is generated and returned when first time calling the endpoint `GET /api/v1/projects/watchlist`. Additionally, if the ignored paths list for a project is changed, a new projectWatchStateId is generated and sent to file watchers via WebSocket event from `/websockets/file-changes/v1`
        - name: clientUuid
          in: query
          schema:
            type: string
            pattern: ^[0-9a-f]{32}$
          required: true
          description: a unique id of the client
      requestBody:
        description: A JSON object to report the project watch state, either success or failed
        content:
          application/json:
            schema:
              type: object
              required:
                - success
              properties:
                success:
                  type: boolean
                  example: true

      responses:
        200:
          description: if successfully received the request
        400:
          $ref: '#/components/responses/400'
        404:
          $ref: '#/components/responses/404'
        500:
          $ref: '#/components/responses/500'

  /api/v1/projects/:id/file-changes:
    post:
      summary: Notify the event occurrance with a list of changed files of the project
      parameters:
        - name: id
          in: path
          schema:
            type: string
          required: true
          description: id of project
        - name: timestamp
          in: query
          schema:
            type: number
          required: true
          description: timestamp of this file change event
        - name: chunk
          in: query
          schema:
            type: number
          required: true
          description: chunk number of this current chunk
        - name: chunk_total
          in: query
          schema:
            type: number
          required: true
          description: total chunks expected for this timestamp
      requestBody:
        description: A JSON array of which file paths have changed, which is then compressed with zlib, then converted to base64. The example shows JSON content before converted to base64
        content:
          application/json:
            schema:
              type: object
              required:
                - msg
              properties:
                msg:
                  type: array
                  items:
                    $ref: '#/components/schemas/FileChangeList'
      responses:
        200:
          description: if successfully received the request
        400:
          $ref: '#/components/responses/400'
        404:
          $ref: '#/components/responses/404'
        500:
          $ref: '#/components/responses/500'
  /api/v1/registrysecrets:
    post:
      summary: Create a Docker registry secret in Codewind PFE
      description: >
        This will create or update the Codewind PFE Docker config registry `/root/.docker/config.json`. In Kubernetes environment, a secret is then created with the base64 encoded value of the Docker config file and the Service Account is then patched with the created Kubernetes secret.
      requestBody:
        content:
          application/json:
            schema:
              type: object
              required:
                - address
                - credentials
              properties:
                address:
                  type: string
                credentials:
                  type: string
                  description: base64 encoded value of object { username:"username", password:"password" }
      responses:
        201:
          description: Successfully created. Returns an updated list of the registry secrets in Codewind PFE.
          content:
            application/json:
              schema:
                type: array
                items:
                  type: object
                  properties:
                    address:
                      type: string
                      description: Registry address
                      example: docker.io
                    username:
                      type: string
                      description: Registry username
                      example: username
        400:
          description: Bad Request
          content:
            text/plain:
              schema:
                type: string
                description: Reason for the bad request
                example: Cannot have multiple docker registries with url <url>. Please delete the previous registry and try again.
        500:
          description: Internal Server Error
          content:
            text/plain:
              schema:
                type: string
                description: Reason for the internal error
                example: Failed to create the Codewind Registry Kubernetes Secret and/or patch the Service Account.
    get:
      summary: Get all the Docker registry secrets in Codewind PFE
      description: >
        This will get the Docker registry secrets in Codewind PFE. The API returns a list of the available registries in the PFE container.
      responses:
        200:
          description: OK
          content:
            application/json:
              schema:
                type: array
                items:
                  type: object
                  properties:
                    address:
                      type: string
                      description: Registry address
                      example: docker.io
                    username:
                      type: string
                      description: Registry username
                      example: username
        500:
          description: Internal Server Error
          content:
            text/plain:
              schema:
                type: string
                description: Reason for the internal error
                example: Failed to get the Codewind Docker Config Registries
    delete:
      summary: Delete a Docker registry secret from Codewind PFE
      description: >
        This will update the Codewind PFE Docker config registry `/root/.docker/config.json` and remove the specified secret. In Kubernetes environment, a secret is then created with the base64 encoded value of the Docker config file and the Service Account is then patched with the created Kubernetes secret.
      requestBody:
        content:
          application/json:
            schema:
              type: object
              required:
                - address
              properties:
                address:
                  type: string
      responses:
        200:
          description: OK. Returns an updated list of the registry secrets in Codewind PFE.
          content:
            application/json:
              schema:
                type: array
                items:
                  type: object
                  properties:
                    address:
                      type: string
                      description: Registry address
                      example: docker.io
                    username:
                      type: string
                      description: Registry username
                      example: username
        400:
          description: Bad Request
          content:
            text/plain:
              schema:
                type: string
                description: Reason for the bad request
                example: No Docker Config file present, no Docker Registry to remove from the list.
        500:
          description: Internal Server Error
          content:
            text/plain:
              schema:
                type: string
                description: Reason for the internal error
                example: Failed to create the Codewind Registry Kubernetes Secret and/or patch the Service Account.


  /api/v1/imagepushregistry:
    get:
      summary: Get the status of the Image Push Registry in the Workspace Settings File
      responses:
        200:
          description: Successfully completed
          content:
            application/json:
              schema:
                type: object
                properties:
                  imagePushRegistry:
                    type: boolean
                    description: true if image push registry was set
                    example: true
                  address:
                    type: string
                    description: registry address, if image push registry is true
                    example: "docker.io"
                  namespace:
                    type: string
                    description: registry namespace, if image push registry is true
                    example: "docker.io"
        500:
          description: Internal Server Error
          content:
            application/json:
              schema:
                type: object
                properties:
                  imagePushRegistry:
                    type: boolean
                    description: false if image push registry was not set
                    example: false
    post:
      summary: Test or set the specified Image Push Registry
      description: >
        On test the API also emits a socket event `imagePushRegistryStatus` with data
        `{imagePushRegistryTest ":" true, msg ":" message related to the socket for pass/failure}`
        A set operation will set the registry without testing to allow the client to force save the
        value.
      requestBody:
        content:
          application/json:
            schema:
              type: object
              required:
                - address
                - namespace
              properties:
                address:
                  type: string
                namespace:
                  type: string
                operation:
                  type: string
                  enum:
                    - test
                    - set
      responses:
        200:
          description: Successfully completed
          content:
            application/json:
              schema:
                type: object
                properties:
                  statusCode:
                    type: integer
                    description: The response status code
                    example: 200
                  imagePushRegistryTest:
                    type: boolean
                    description: true if image push registry is valid
                    example: true
                  msg:
                    type: string
                    description: Message related to the request
                    example: Success message
        400:
          description: Bad Request
          content:
            application/json:
              schema:
                type: object
                properties:
                  statusCode:
                    type: integer
                    description: The response status code
                    example: 400
                  imagePushRegistryTest:
                    type: boolean
                    description: false because it is a bad request
                    example: false
                  msg:
                    type: string
                    description: Message related to the request
                    example: Reason for failure
        500:
          description: Internal Server Error
          content:
            application/json:
              schema:
                type: object
                properties:
                  statusCode:
                    type: integer
                    description: The response status code
                    example: 500
                  imagePushRegistryTest:
                    type: boolean
                    description: false if image push registry is invalid
                    example: false
                  msg:
                    type: string
                    description: Message related to the request
                    example: Reason for failure
    delete:
      summary: Remove the specified Image Push Registry address
      description: >
        Removes the Image Push Registry namespace for the specified address
      requestBody:
        content:
          application/json:
            schema:
              type: object
              required:
                - address
              properties:
                address:
                  type: string
      responses:
        200:
          description: Successfully completed
          content:
            application/json:
              schema:
                type: object
                properties:
                  statusCode:
                    type: integer
                    description: The response status code
                    example: 200
        400:
          description: Bad Request
          content:
            application/json:
              schema:
                type: object
                properties:
                  statusCode:
                    type: integer
                    description: The response status code
                    example: 400
                  msg:
                    type: string
                    description: Message related to the request
                    example: Reason for failure
        500:
          description: Internal Server Error
          content:
            application/json:
              schema:
                type: object
                properties:
                  statusCode:
                    type: integer
                    description: The response status code
                    example: 500
                  msg:
                    type: string
                    description: Message related to the request
                    example: Reason for failure

  /api/v1/extensions:
    get:
      summary: List all extensions Codewind is aware of
      responses:
        200:
          description: Returns the list of Codewind extensions
          content:
            application/json:
              schema:
                type: array
                items:
                  $ref: '#/components/schemas/Extension'
        500:
          description: if an error occurred

  /api/v1/ignoredPaths:
    get:
      summary: Get the ignoredPaths for a projectType
      parameters:
        - name: projectType
          in: query
          schema:
            $ref: '#/components/schemas/ProjectType'
          required: true
          description: Type of project
      responses:
       200:
          description: The build type for the project. Built-in types are 'liberty', 'spring', 'swift', 'nodejs', and 'docker'.
          content:
            application/json:
                schema:
                  type: array
                  items:
                    type: string
                    example: "/Dockerfile-tools"
       500:
          description: Internal Server Error

components:
  schemas:
    Project:
      type: object
      required:
        - projectID
        - name
        - language
        - projectType
        - host
        - ports
      properties:
        projectID:
          $ref: '#/components/schemas/ProjectID'
        name:
          $ref: '#/components/schemas/ProjectName'
        language:
          $ref: '#/components/schemas/ProjectLanguage'
        projectType:
          $ref: '#/components/schemas/ProjectType'
        host:
          type: string
          example: localhost
        ports:
          type: object
          properties:
            exposedPort:
              type: string
              example: "32801"
            internalPort:
              type: string
              example: "3000"
            internalDebugPort:
              type: string
              example: "9229"
    ProjectID:
      type: string
      format: uuid
      example: d290f1ee-6c54-4b01-90e6-d701748f0851
      pattern: '[0-9a-f]{8}-[0-9a-f]{4}-[0-9a-f]{4}-[0-9a-f]{4}-[0-9a-f]{12}'
    ProjectName:
      description: Name of project, cannot contain any of ", &, /, \\, ?, %, *, :, |, <, > or spaces
      type: string
      example: tobesproject
    ProjectLanguage:
      type: string
    ProjectType:
      description: the build type for the project. Built-in types are 'liberty', 'spring', 'swift', 'nodejs', and 'docker'.
      type: string
    ProjectTypeDescriptor:
      description: Descriptor of a project type, including possible subtypes
      type: object
      required:
        - projectType
        - projectSubtypes
      properties:
        projectType:
          $ref: '#/components/schemas/ProjectType'
        projectSubtypes:
          $ref: '#/components/schemas/ProjectSubtypesDescriptor'
    ProjectSubtype:
      description: A project subtype defined by a project extension
      type: object
      required:
        - id
        - label
      properties:
        id:
          type: string
        version:
          type: string
        label:
          type: string
        description:
          type: string
    ProjectSubtypesDescriptor:
      description: Descriptor for subtypes of a project type
      type: object
      required:
        - items
      properties:
        label:
          description: A name label to refer to the subtype
          type: string
        items:
          type: array
          items:
            $ref: '#/components/schemas/ProjectSubtype'
    testRunTime:
      description: The time of a load-test run, whose format is yyyymmddHHMMss
      type: number
      example: 20190326154749
    Template:
      type: object
      required:
        - label
        - description
        - language
        - url
        - projectType
      properties:
        label:
          type: string
          example: "python hello world"
        description:
          type: string
          example: "python microservice"
        language:
          type: string
          example: "python"
        url:
          type: string
          example: "https://github.com/codewind-resources/pythonTemplate"
        projectType:
          type: string
          enum:
            - docker
            - liberty
            - nodejs
            - spring
            - swift
            - appsodyExtension
        source:
          type: string
          example: "Default Codewind Templates"
        sourceId:
          type: string
    TemplateRepo:
      type: object
      required:
        - url
      properties:
        id:
          type: string
        url:
          type: string
        name:
          type: string
        description:
          type: string
        projectStyles:
          type: array
          items:
            type: string
          example: ['Codewind', 'Appsody']
        enabled:
          type: boolean
    TemplateRepoSetting:
      type: object
      required:
        - op
        - url
        - value
      properties:
        op:
          description: repository setting to change
          type: string
          enum: [enable]
        url:
          description: url of the modified template repository
          type: string
          example: https://raw.githubusercontent.com/codewind-resources/codewind-templates/master/devfiles/index.json
        value:
          type: string
          example: 'true'
    BasicMetric:
      properties:
        time:
          type: integer
          example: 1530537586856
        endTime:
          type: integer
          example: 1530537586979
        value:
          type: object
    CpuMetric:
      allOf:
        - $ref: '#/components/schemas/BasicMetric'
        - type: object
          properties:
            value:
              properties:
                systemMean:
                  type: number
                  example: 0.352322
                systemPeak:
                  type: number
                  example: 0.956481
                processMean:
                  type: number
                  example: 0.070466
                processPeak:
                  type: number
                  example: 0.090362
    UploadEnd:
      type: object
      required:
        - timeStamp
        - fileList
        - directoryList
        - modifiedList
      properties:
        timeStamp:
          description: time since epoch of last upload
          type: number
          example: 157139320301
        fileList:
          description: an array of all files the project contains
          type: array
          nullable: true
          example: ["/project/file1", "/project/file2", "project/modifiedfile1"]
        directoryList:
          description: an array of all directories the project contains
          type: array
          nullable: true
          example: ["/project"]
        modifiedList:
          description: an array of files that have been modified since the last project upload
          type: array
          nullable: true
          example: ["/project/modifiedfile1"]

    Upload:
      type: object
      required:
        - path
        - msg
      properties:
        path:
          description: the path of the file, relative to the project directory
          type: string
          example: "/project1/src/file1"
        msg:
          description: the gzipped file content
          type: string
          example: "gzipped file content"
        mode:
          type: number
          description: the permissions for the file https://nodejs.org/api/fs.html#fs_file_modes
          example: 0o775

    LoadrunnerConfig:
      type: object
      required:
        - path
        - requestsPerSecond
        - concurrency
        - maxSeconds
      properties:
        path:
          description: The HTTP endpoint that loadrunner will hit
          type: string
          example: "/loadtest"
        query:
          description: The query parameters to be hit with loadrunner (optional)
          type: object
          example: { a : '1', b : '2' }
        requestsPerSecond:
          description: The rate of requests made by loadrunner
          type: string
          example: "200"
        concurrency:
          description: The number of concurrent threads
          type: string
          example: "200"
        maxSeconds:
          description: The maximum duration for loadrunner to run
          type: string
          example: "20"
        method:
          description: The type of request loadrunner will make
          type: string
          example: "GET"
        body:
          description: A JSON body object that will sent with each load run request
          oneOf:
            - type: object
              example: { id: 1, message: 'codewind' }
            - type: string
              example: "{ id: 1, message: 'codewind'}"

    LogDetails:
      type: object
      required:
        - logName
      properties:
        logName:
          type: string
          example: 'docker.build.log'
        workspaceLogPath:
          type: string
    WatchList:
      type: object
      required:
        - projectID
        - pathToMonitor
        - ignoredPaths
        - projectWatchStateId
        - projectCreationTime
      properties:
        projectID:
          $ref: '#/components/schemas/ProjectID'
        pathToMonitor:
          description: the absolute path on the file system to the project
          type: string
          example: /Documents/projectDir/
        ignoredPaths:
          description: regex of paths to be ignored for changes
          type: array
          example: [ "/target", "/.m2", "*/.git/*" ]
        refPaths:
          description: additional referenced paths outside of the project folder to monitor
          type: array
          items:
            $ref: '#/components/schemas/WatchListRefPath'
        projectWatchStateId:
          description: projectWatchStateId represents a file watching client's current state. projectWatchStateId is generated and returned when first time calling the endpoint `GET /api/v1/projects/watchlist`. Additionally, if the ignored paths list for a project is changed, a new projectWatchStateId is generated and sent to file watchers via WebSocket event from `/websockets/file-changes/v1`
          type: string
          format: uuid
          example: "e3f3ba629b5a9e75ebb0818934575a66"
        projectCreationTime:
          description: the time in millisconds since epoch that the project was last updated in codewind
          type: number
          example: 1576080088223
    WatchListRefPath:
      type: object
      required:
        - from
        - to
      properties:
        from:
          description: absolute path to file on local machine
          type: string
        to:
          description: relative path to root of project inside container
          type: string
    FileChangeList:
        type: object
        required:
          - path
          - timestamp
          - type
          - directory
        properties:
          path:
            description: the absolute path on the file system to the file
            type: string
            example: Documents/projectDir/File1
          timestamp:
            description: the timestamp of this change
            type: number
            example: 2117514496
          type:
            description: the change type, one of the following CREATE / MODIFY / DELETE
            type: string
            example: CREATE
          directory:
            description: true or false, on whether the path refers to a directory
            type: boolean
            example: false
    Extension:
      type: object
      properties:
        name:
          type: string
          example: "knappExtension"
        version:
          type: string
          example: "1.0.0"
        description:
          type: string
          example: "Codewind extension for knapp support"
        commands:
          type: array
          items:
            $ref: '#/components/schemas/ExtensionCommand'
        detection:
          type: string
          example: "knap_config.yaml"
        templates:
          type: string
          example: "https://github.com/microclimate-dev2ops/myTemplates"
        config:
          description: Extra configuration properties for the extension
          type: object
    ExtensionCommand:
      type: object
      properties:
        name:
          type: string
        command:
          type: string
        args:
          type: array
          items:
            type: string
<<<<<<< HEAD
    MsgObject:
      type: object
      required:
        - msg
      properties:
        msg:
=======
    MessageObject:
      type: object
      required:
        - message
      properties:
        message:
>>>>>>> 79da8986
          type: string
      additionalProperties: false
    CodewindError:
      type: object
      required:
        - name
        - code
        - message
      properties:
        name:
          type: string
        code:
          type: string
        message:
          type: string

  responses:
    400:
      description: Bad request
      content:
        application/json:
          schema:
            type: string
    404:
      description: The specified resource was not found.
      content:
        application/json:
          schema:
            type: string
    500:
      description: Internal error occurred.
      content:
        application/json:
          schema:
            type: string
    ProjectNotFound:
      description: Project not found
      content:
        text/html:
          schema:
            type: string<|MERGE_RESOLUTION|>--- conflicted
+++ resolved
@@ -2061,21 +2061,20 @@
           type: array
           items:
             type: string
-<<<<<<< HEAD
     MsgObject:
       type: object
       required:
         - msg
       properties:
         msg:
-=======
+          type: string
+      additionalProperties: false
     MessageObject:
       type: object
       required:
         - message
       properties:
         message:
->>>>>>> 79da8986
           type: string
       additionalProperties: false
     CodewindError:
