--- conflicted
+++ resolved
@@ -145,7 +145,14 @@
             res.body.map((template) => template.language).should.include.members(expectedLanguages);
         });
     });
-<<<<<<< HEAD
+     
+    describe('GET /api/v1/templates/styles', function() {
+        it('should return a list of available template styles', async function() {
+            const res = await getTemplateStyles();
+            res.should.have.status(200);
+            res.body.should.deep.equal(['Codewind']);  // TODO: add 'Appsody' when we ship Appsody templates by default
+        });
+    });
 
     describe('Unit tests for Templates.js', function() {
 
@@ -221,15 +228,6 @@
         });
     });
 });
-=======
-    describe('GET /api/v1/templates/styles', function() {
-        it('should return a list of available template styles', async function() {
-            const res = await getTemplateStyles();
-            res.should.have.status(200);
-            res.body.should.deep.equal(['Codewind']);  // TODO: add 'Appsody' when we ship Appsody templates by default
-        });
-    });
-});
 
 async function getTemplates(projectStyle) {
     const res = await reqService.chai
@@ -267,5 +265,4 @@
         .get('/api/v1/templates/styles')
         .set('Cookie', ADMIN_COOKIE);
     return res;
-}
->>>>>>> f3061aee
+}