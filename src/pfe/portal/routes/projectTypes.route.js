/*******************************************************************************
 * Copyright (c) 2019 IBM Corporation and others.
 * All rights reserved. This program and the accompanying materials
 * are made available under the terms of the Eclipse Public License v2.0
 * which accompanies this distribution, and is available at
 * http://www.eclipse.org/legal/epl-v20.html
 *
 * Contributors:
 *     IBM Corporation - initial API and implementation
 *******************************************************************************/
const express = require('express');

const Logger = require('../modules/utils/Logger');

const router = express.Router();
const log = new Logger(__filename);

function sanitizeProjectType(array, type) {

  // doesn't even have the expected fields, no-op return
  if (!type.projectType || !type.projectSubtypes || !Array.isArray(type.projectSubtypes.items))
    return array;

  const sanitized = {
    projectType: String(type.projectType),
    projectSubtypes: {
      label: String(type.projectSubtypes.label),
      items: []
    }
  };

  for (const item of type.projectSubtypes.items) {
    if (!item.id)
      continue;
    sanitized.projectSubtypes.items.push({
      id: String(item.id),
      version: String(item.version),
      label: String(item.label || item.id),
      description: String(item.description)
    });
  }

  if (sanitized.projectSubtypes.items.length > 0)
    array.push(sanitized);

  return array
}

async function getProjectTypes(provider, sourceId) {
  
  const projectTypes = [];

  // get projectTypes from extension provider
  if (provider && typeof provider.getProjectTypes == 'function') {
<<<<<<< HEAD
    // guard against bad providers
    try {
      const types = await provider.getProjectTypes();
      if (Array.isArray(types))
        types.reduce(sanitizeProjectType, projectTypes);
    }
    catch (err) {
      log.error(err.message);
    }
=======
    const types = await provider.getProjectTypes(sourceId);
    if (Array.isArray(types))
      types.reduce(sanitizeProjectType, projectTypes);
>>>>>>> ad801ecc
  }

  return projectTypes;
}

function addLanguage(projectType, language) {
  if (!projectType.projectSubtypes.items.find(item => item.id == language)) {
    // label is mainly for extension project types to supply custom labels for subtypes
    // for Codewind the label for the language is just the language itself
    projectType.projectSubtypes.items.push({ id: language, label: language });
  }
}

/**
 * API function to returns a list of supported project types
 * @return JSON array with the list of supported project types
 */
router.get('/api/v1/project-types', async (req, res) => {
  const user = req.cw_user;
  const projectTypes = [];
  const seenProjectTypes = {};
  try {
    const templates = await user.templates.getEnabledTemplates();
    for (const template of templates) {
      
      const projectType = template.projectType;
      const extension = user.extensionList.getExtensionForProjectType(projectType)
      
      if (extension) {
        const sourceId = template.sourceId;
        const key = `${projectType}/${sourceId}` 
        // only need to get project types from extension once
        if (seenProjectTypes[key])
          continue;
        const types = await getProjectTypes(user.templates.providers[extension.name], sourceId);
        projectTypes.push(...types);
        seenProjectTypes[key] = true;
      }
      else {
        // initialize a new entry
        if (!seenProjectTypes[projectType]) {
          const type = {
            projectType: projectType,
            projectSubtypes: {
              items: []
            }
          };
          projectTypes.push(type);
          seenProjectTypes[projectType] = type;
        }
        
        addLanguage(seenProjectTypes[projectType], template.language);
      }
    }

    res.status(200).send(projectTypes);
  } catch (err) {
    log.error(err);
    res.status(500).send(err);
  }
});

module.exports = router;<|MERGE_RESOLUTION|>--- conflicted
+++ resolved
@@ -52,7 +52,6 @@
 
   // get projectTypes from extension provider
   if (provider && typeof provider.getProjectTypes == 'function') {
-<<<<<<< HEAD
     // guard against bad providers
     try {
       const types = await provider.getProjectTypes();
@@ -62,11 +61,6 @@
     catch (err) {
       log.error(err.message);
     }
-=======
-    const types = await provider.getProjectTypes(sourceId);
-    if (Array.isArray(types))
-      types.reduce(sanitizeProjectType, projectTypes);
->>>>>>> ad801ecc
   }
 
   return projectTypes;
