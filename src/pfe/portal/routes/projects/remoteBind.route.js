/*******************************************************************************
 * Copyright (c) 2019 IBM Corporation and others.
 * All rights reserved. This program and the accompanying materials
 * are made available under the terms of the Eclipse Public License v2.0
 * which accompanies this distribution, and is available at
 * http://www.eclipse.org/legal/epl-v20.html
 *
 * Contributors:
 *     IBM Corporation - initial API and implementation
 *******************************************************************************/
const express = require('express');
const fs = require('fs-extra');
const util = require('util');
const path = require('path');
const buffer = require('buffer');
const zlib = require("zlib");
const { promisify } = require('util');
const inflateAsync = promisify(zlib.inflate);
const exec = promisify(require('child_process').exec);
const cwUtils = require('../../modules/utils/sharedFunctions');
const Logger = require('../../modules/utils/Logger');
const Project = require('../../modules/Project');
const ProjectInitializerError = require('../../modules/utils/errors/ProjectInitializerError');
const { ILLEGAL_PROJECT_NAME_CHARS } = require('../../config/requestConfig');
const router = express.Router();
const log = new Logger(__filename);



/**
 * API Function to begin binding a given project that is not currently
 * on a file system visible to Codewind.
 * @param name the name of the project to open
 * @param language the project language (e.g. java|nodejs|swift)
 * @param projectType the project type for the project, required
 * @return 202 if project directory was successfully bound as a codewind project
 * @return 400 if there was an error in the parameters
 * @return 409 if the project path or name are already in use
 * @return 500 if there was an error
 */
router.post('/api/v1/projects/remote-bind/start', async function (req, res) {await bindStart(req, res)});
router.post('/api/v1/projects/bind/start', async function (req, res) {await bindStart(req, res)});

async function bindStart(req, res) {
  let newProject;
  const user = req.cw_user;
  try {
    // Null checks on required parameters are done by validateReq.
    const name = req.sanitizeBody('name');
    const language = req.sanitizeBody('language');
    const projectType = req.sanitizeBody('projectType');
    const locOnDisk = req.sanitizeBody('path');

    const illegalNameChars = ILLEGAL_PROJECT_NAME_CHARS.filter(char => name.includes(char));
    if (illegalNameChars.length > 0) {
      throw new ProjectInitializerError('INVALID_PROJECT_NAME', `invalid characters : ${JSON.stringify(illegalNameChars)}`);
    }

    const projectList = user.projectList.getAsArray();
    const nameUsed = projectList.some((project) => project.name == name);
    if (nameUsed) {
      const msg = `project name ${name} is already in use`;
      res.status(409).send(msg);
      log.warn(msg);
      return;
    }

    const validProjectTypes = await user.projectTypes();

    if (!validProjectTypes.includes(projectType)) {
      // If projectType is undefined or unknown we will reject it.
      const msg = `projects must specify a valid project type`;
      res.status(400).send(msg);
      log.warn(msg);
      return;
    }

    const codewindWorkspace = global.codewind.CODEWIND_WORKSPACE
   
    const projectDetails = {
      name: name,
      directory: name,
      workspace: codewindWorkspace,
      language: language,
      autoBuild: true,
      locOnDisk: locOnDisk,
      state: Project.STATES.closed,
    };

    if (projectType) {
      projectDetails.projectType = projectType
      // If the project type is an extension, add the extension
      let extension = user.extensionList.getExtensionForProjectType(projectType);
      if (extension) {
        projectDetails.extension = extension;
        if (extension.config.needsMount && !global.codewind.RUNNING_IN_K8S)
          projectDetails.workspace = global.codewind.MOUNTED_WORKSPACE;
      }
    }

    newProject = await user.createProject(projectDetails);
    let msg = `Project ${newProject.name} (${newProject.projectID}) opened.`;
    
    res.status(202).send(newProject);
    log.info(msg);
  } catch (err) {
    if (err.code === 'INVALID_PROJECT_NAME'){
      res.status(400).send(err.info);
    } else {
      res.sendStatus(500);
    }
    log.error(err);
    return;
  }

  try {
    let tempDirName = path.join(global.codewind.CODEWIND_WORKSPACE, global.codewind.CODEWIND_TEMP_WORKSPACE);
    await fs.mkdir(tempDirName);
    let dirName = path.join(newProject.workspace, newProject.name);
    await fs.mkdir(dirName);
    let tempProjPath = path.join(tempDirName, newProject.name);
    await fs.mkdir(tempProjPath);

    newProject.workspaceDir = dirName;
    log.debug(`Creating directory in ${dirName} and ${tempDirName}`);

    user.uiSocket.emit('projectBind', { status: 'success', ...newProject });
    log.info(`Successfully created project - name: ${newProject.name}, ID: ${newProject.projectID}`);

  } catch (err) {
    log.error(`Project creation failed for project ${newProject.name}. Error: ${util.inspect(err)}`);
    const data = {
      name: newProject.name,
      projectID: newProject.projectID,
      status: 'failed',
      error: err.info || err
    }
    user.uiSocket.emit('projectBind', data);
  }
}

/**
 * API Function to receive gzipped content of a file, and write this to codewind-workspace
 * @param id the id of the project
 * @param path the path of the file, relative to the project directory
 * @param msg the gzipped file content
 * @return 200 if file upload is successful
 * @return 404 if project doesn't exist
 * @return 500 if internal error
 */
router.put('/api/v1/projects/:id/remote-bind/upload', async (req, res) => {await uploadFile(req,res)});
router.put('/api/v1/projects/:id/upload', async (req, res) => {await uploadFile(req,res)});

async function uploadFile(req, res) {
  const projectID = req.sanitizeParams('id');
  const user = req.cw_user;
  try {
    const relativePathOfFile = req.sanitizeBody('path');
    const project = user.projectList.retrieveProject(projectID);
    if (project) {
      // req.body.msg is gzipped, therefore sanitization is not required and may modify a users files
      const zippedFile = buffer.Buffer.from(req.body.msg, "base64"); // eslint-disable-line microclimate-portal-eslint/sanitise-body-parameters
      const unzippedFile = await inflateAsync(zippedFile);
      const fileToWrite = JSON.parse(unzippedFile.toString());
      const pathToWriteTo = path.join(global.codewind.CODEWIND_WORKSPACE, global.codewind.CODEWIND_TEMP_WORKSPACE, project.name, relativePathOfFile)
      await fs.outputFileSync(pathToWriteTo, fileToWrite);

      // if the project container has started, send the uploaded file to it
      res.sendStatus(200);
    } else {
      res.sendStatus(404);
    }
  } catch(err) {
    log.error(err);
    res.status(500).send(err);
  }
}

/**
 * API Function to clear the contents of a project ready
 * for upload of changed source.
 * @param id the id of the project
 * @param fileList a list of files that should be present in the project.
 * @param modifiedList a list of files that have been changed.
 * @param timestamp time since epoch when last sync was done.
 * @return 200 if the clear is successful
 * @return 404 if project doesn't exist
 * @return 500 if internal error
 */
// TODO - This is very crude, we should replace it with a more sophisticated
// mechanism to only delete files that don't exist on the local end.



router.post('/api/v1/projects/:id/upload/end', async (req, res) => {
  const projectID = req.sanitizeParams('id');
  const keepFileList = req.sanitizeBody('fileList');
  const modifiedList = req.sanitizeBody('modifiedList') || [];
  const timeStamp = req.sanitizeBody('timeStamp');
  const IFileChangeEvent = [];

  const user = req.cw_user;
  try {
    const project = user.projectList.retrieveProject(projectID);
    if (project) {
      const pathToTempProj = path.join(global.codewind.CODEWIND_WORKSPACE, global.codewind.CODEWIND_TEMP_WORKSPACE, project.name);
      // eslint-disable-next-line no-sync
      if (!fs.existsSync(pathToTempProj)) {
        res.status(404).send("No files have been synced");
      } else {
      
        const currentFileList = await listFiles(pathToTempProj, '');

        const filesToDeleteSet = new Set(currentFileList);
        keepFileList.forEach((f) => filesToDeleteSet.delete(f));
        const filesToDelete = Array.from(filesToDeleteSet);

        log.info(`Removing locally deleted files from project: ${project.name}, ID: ${project.projectID} - ` +
          `${filesToDelete.join(', ')}`);
        // remove the file from pfe container
        await Promise.all(
          filesToDelete.map(oldFile => exec(`rm -rf ${path.join(pathToTempProj, oldFile)}`))
        );
        
        await syncToBuildContainer(project, filesToDelete, pathToTempProj, modifiedList, timeStamp, IFileChangeEvent, user, projectID);
      }

      res.sendStatus(200);
    } else {
      res.sendStatus(404);
    }
  } catch (err) {
    log.error(err);
    res.status(500).send(err);
  }
});


async function syncToBuildContainer(project, filesToDelete, pathToTempProj, modifiedList, timeStamp, IFileChangeEvent, user, projectID) {
  // If the current project is being built, we do not want to copy the files as this will
  // interfere with the current build
  if (project.buildStatus != "inProgress") {
    const globalProjectPath = path.join(global.codewind.CODEWIND_WORKSPACE, project.name);
    // We now need to remove any files that have been deleted from the global workspace
    await Promise.all(filesToDelete.map(oldFile => exec(`rm -rf ${path.join(globalProjectPath, oldFile)}`)));
    // now move temp project to real project
    cwUtils.copyProject(pathToTempProj, global.codewind.CODEWIND_WORKSPACE);
    let projectRoot = getProjectSourceRoot(project);
    // need to delete from the build container as well
    if (!global.codewind.RUNNING_IN_K8S && project.projectType != 'docker') {
      await Promise.all(filesToDelete.map(file => cwUtils.deleteFile(project, projectRoot, file)));
      modifiedList.forEach((file) => {
        log.info(`project is ${project} file is ${file} projectRoot is ${projectRoot}`);
        cwUtils.copyFile(project, path.join(globalProjectPath, file), projectRoot, file);
      });
    }
    filesToDelete.forEach((f) => {
      const data = {
        path: f,
        timestamp: timeStamp,
        type: "DELETE",
        directory: false
      };
      IFileChangeEvent.push(data);
    });
    modifiedList.forEach((f) => {
      const data = {
        path: f,
        timestamp: timeStamp,
        type: "MODIFY",
        directory: false
      };
      IFileChangeEvent.push(data);
    });
    user.fileChanged(projectID, timeStamp, 1, 1, IFileChangeEvent);
  } else {
    // if a build is in progress, wait 5 seconds and try again
    setTimeout(syncToBuildContainer(project, filesToDelete, pathToTempProj, modifiedList, timeStamp, IFileChangeEvent, user, projectID), 5000);
  }
}

// List all the files under the given directory, return
// a list of relative paths.
async function listFiles(absolutePath, relativePath) {
  const files = await fs.readdir(absolutePath);
  const fileList = [];
  for (const f of files) {
    const nextRelativePath = path.join(relativePath, f);
    const nextAbsolutePath = path.join(absolutePath, f);


    // eslint-disable-next-line no-await-in-loop
    const stats = await fs.stat(nextAbsolutePath);
    if (stats.isDirectory()) {
      // eslint-disable-next-line no-await-in-loop
      const subFiles = await listFiles(nextAbsolutePath, nextRelativePath);
      fileList.push(...subFiles);
    } else {
      fileList.push(nextRelativePath)
    }
  }
  return fileList;
}


function getProjectSourceRoot(project) {
  let projectRoot = "";
  switch (project.projectType) {
  case 'nodejs': {
    projectRoot = "/app";
    break
  }
  case 'liberty': {
    projectRoot = "/home/default/app";
    break
  }
  case 'swift': {
    projectRoot = "/swift-project";
    break
  }
  case 'spring': {
    projectRoot = "/root/app";
    break
  }
  case 'docker': {
    projectRoot = "/code";
    break
  }
  default: {
    projectRoot = "/";
    break
  }
  }
  return projectRoot;
}



/**
 * API Function to complete binding a given project on a file system visible
 * to Codewind once source file upload is complete.
 * @param id the id of the project
 * @return 202 if project directory was successfully bound as a codewind project
 * @return 404 if the project was not found
 * @return 500 if there was an error
 */
router.post('/api/v1/projects/:id/remote-bind/end', async function (req, res) {await bindEnd(req, res)});
router.post('/api/v1/projects/:id/bind/end', async function (req, res) {await bindEnd(req, res)});

async function bindEnd(req, res) {
  const user = req.cw_user;
  // Null checks on projectID done by validateReq.
  const projectID = req.sanitizeParams('id');
  let project;
  try {
    project = user.projectList.retrieveProject(projectID);
    if (!project) {
      res.status(404).send(`Unable to find project ${projectID}`);
      return;
    }

    const pathToCopy = path.join(global.codewind.CODEWIND_WORKSPACE, global.codewind.CODEWIND_TEMP_WORKSPACE, project.name);
    // now move temp project to real project
<<<<<<< HEAD
    cwUtils.copyProject(pathToCopy,project.workspace)
=======
    cwUtils.copyProject(pathToCopy, project.workspace);
>>>>>>> 2b4816db

    let updatedProject = {
      projectID,
      state: Project.STATES.open,
      startMode: 'run' // always use 'run' mode for new or recently re-opened projects
    }
    await user.projectList.updateProject(updatedProject);
    await user.buildAndRunProject(project);
    res.status(200).send(project);
    user.uiSocket.emit('projectBind', { status: 'success', ...project });
    log.info(`Successfully created project - name: ${project.name}, ID: ${project.projectID}`);
  } catch (err) {
    log.error(`Project creation failed for project ${project.name}. Error: ${util.inspect(err)}`);
    const data = {
      name: project.name,
      projectID: project.projectID,
      status: 'failed',
      error: err.info || err
    }
    res.status(500);
    user.uiSocket.emit('projectBind', data);
  }
}

module.exports = router;<|MERGE_RESOLUTION|>--- conflicted
+++ resolved
@@ -221,11 +221,10 @@
         await Promise.all(
           filesToDelete.map(oldFile => exec(`rm -rf ${path.join(pathToTempProj, oldFile)}`))
         );
-        
+        res.sendStatus(200);
+
         await syncToBuildContainer(project, filesToDelete, pathToTempProj, modifiedList, timeStamp, IFileChangeEvent, user, projectID);
       }
-
-      res.sendStatus(200);
     } else {
       res.sendStatus(404);
     }
@@ -275,7 +274,8 @@
     user.fileChanged(projectID, timeStamp, 1, 1, IFileChangeEvent);
   } else {
     // if a build is in progress, wait 5 seconds and try again
-    setTimeout(syncToBuildContainer(project, filesToDelete, pathToTempProj, modifiedList, timeStamp, IFileChangeEvent, user, projectID), 5000);
+    await cwUtils.timeout(5000)
+    await syncToBuildContainer(project, filesToDelete, pathToTempProj, modifiedList, timeStamp, IFileChangeEvent, user, projectID);
   }
 }
 
@@ -361,11 +361,7 @@
 
     const pathToCopy = path.join(global.codewind.CODEWIND_WORKSPACE, global.codewind.CODEWIND_TEMP_WORKSPACE, project.name);
     // now move temp project to real project
-<<<<<<< HEAD
-    cwUtils.copyProject(pathToCopy,project.workspace)
-=======
     cwUtils.copyProject(pathToCopy, project.workspace);
->>>>>>> 2b4816db
 
     let updatedProject = {
       projectID,
