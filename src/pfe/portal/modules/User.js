--- conflicted
+++ resolved
@@ -222,56 +222,6 @@
     let watchList = {
       projects: []
     };
-<<<<<<< HEAD
-    await Promise.all(fileNameList.map(async (fileName) => {
-      let file = path.join(this.directories.projects, fileName);
-      if (!fileName.startsWith('.')) {
-        try {
-          const projFile = await fs.readJson(file);
-          // do not add closed project in the list
-          if (projFile.state == Project.STATES.closed) {
-            return;
-          }
-          const project = {};
-          const projName = projFile.name;
-          project.pathToMonitor = projFile.locOnDisk;
-          const isWindowsPath = cwUtils.isWindowsAbsolutePath(project.pathToMonitor);
-          if (isWindowsPath) {
-            project.pathToMonitor = cwUtils.convertFromWindowsDriveLetter(project.pathToMonitor);
-          }
-          project.projectID = projFile.projectID;
-          project.ignoredPaths = projFile.ignoredPaths;
-
-          // read settings file for additional refPaths to monitor
-          const settFile = await this.getSettings(projFile);
-          if (Array.isArray(settFile.refPaths)) {
-            project.refPaths = [];
-            settFile.refPaths.forEach((refPath) => {
-              if ((typeof refPath.from === "string" && (refPath.from = refPath.from.trim()).length > 0) &&
-                  (typeof refPath.to === "string" && (refPath.to = refPath.to.trim()).length > 0)) {
-                  project.refPaths.push({ from: refPath.from, to: refPath.to });
-              }
-            });
-          }
-
-          if (projFile.projectWatchStateId == undefined) {
-            project.projectWatchStateId = crypto.randomBytes(16).toString("hex");
-            let projectUpdate = { projectID: projFile.projectID, projectWatchStateId: project.projectWatchStateId };
-            await this.projectList.updateProject(projectUpdate);
-          } else {
-            project.projectWatchStateId = projFile.projectWatchStateId;
-          }
-          project.projectCreationTime = projFile.creationTime;
-          log.debug("Find project " + projName + " with info: " + JSON.stringify(project));
-          watchList.projects.push(project);
-        } catch (err) {
-          // Corrupt project inf file
-          if (err instanceof SyntaxError) {
-            log.error('Failed to parse project file ' + fileName);
-          } else {
-            log.error(err);
-          }
-=======
     let projectArray = this.projectList.getAsArray();
     for (const project of projectArray) {
       // Only include enabled projects
@@ -287,7 +237,6 @@
           pathToMonitor: project.pathToMonitor,
           ignoredPaths: project.ignoredPaths,
           projectCreationTime: project.creationTime
->>>>>>> 4c4558d6
         }
         watchList.projects.push(projectUpdate);
       }
