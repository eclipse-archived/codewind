--- conflicted
+++ resolved
@@ -22,13 +22,8 @@
 
 const DEFAULT_REPOSITORY_LIST = [
   {
-<<<<<<< HEAD
-    url: 'https://raw.githubusercontent.com/kabanero-io/codewind-templates/master/devfiles/index.json',
+    url: 'https://raw.githubusercontent.com/codewind-resources/codewind-templates/master/devfiles/index.json',
     description: 'Codewind is an extension to develop in containers with an IDE or language of your choice.',
-=======
-    url: 'https://raw.githubusercontent.com/codewind-resources/codewind-templates/master/devfiles/index.json',
-    description: 'Standard Codewind templates',
->>>>>>> d27c5691
     enabled: true,
     protected: true,
     projectStyles: ['Codewind'],
