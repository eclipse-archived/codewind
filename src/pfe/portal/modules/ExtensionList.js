--- conflicted
+++ resolved
@@ -84,11 +84,7 @@
           }
           finally {
             // to be safe, try to remove directory with version name if it still exist
-<<<<<<< HEAD
-            await fs.remove(targetWithVersion);
-=======
             await utils.forceRemove(targetWithVersion);
->>>>>>> 78308fb7
           }
         }
     }
@@ -288,11 +284,7 @@
     const targetOld = target + suffixOld;
 
     // try to remove previous backup that may or may not exist before rename
-<<<<<<< HEAD
-    await fs.remove(targetOld);
-=======
     await utils.forceRemove(targetOld);
->>>>>>> 78308fb7
     await fs.rename(target, targetOld);
   }
 
