#!/bin/bash
#*******************************************************************************
# Copyright (c) 2019 IBM Corporation and others.
# All rights reserved. This program and the accompanying materials
# are made available under the terms of the Eclipse Public License v2.0
# which accompanies this distribution, and is available at
# http://www.eclipse.org/legal/epl-v20.html
#
# Contributors:
#     IBM Corporation - initial API and implementation
#*******************************************************************************
source /file-watcher/scripts/constants.sh
source /file-watcher/scripts/.env

if [ -f /file-watcher/server/.env ]; then
	source /file-watcher/server/.env
fi

echo "Creating workspace config directory"
mkdir -p /codewind-workspace/.config
chmod -R g=rwx /codewind-workspace/.config/

echo "codewind-pfe container started $(date)"

LOCAL_WORKSPACE=$1
CONTAINER_WORKSPACE_DIRECTORY=$2

LIBERTY_BUILD_TEMPLATE="$IMAGE_COMMAND $BUILD_COMMAND -t liberty-app-cache -f"
LIBERTY_BUILD_CMD="$LIBERTY_BUILD_TEMPLATE /file-watcher/dockerfiles/liberty/libertyDockerfile /file-watcher/dockerfiles/liberty"
SPRING_BUILD_TEMPLATE="$IMAGE_COMMAND $BUILD_COMMAND -t spring-app-cache -f"
SPRING_BUILD_CMD="$SPRING_BUILD_TEMPLATE /file-watcher/dockerfiles/spring/springDockerfile /file-watcher/dockerfiles/spring"

cache_liberty() {
	# Pre-build the Liberty app image for local and remote case
	if [ ! "$( $IMAGE_COMMAND images liberty-app-cache -q )" ]; then
		if [ -f /file-watcher/dockerfiles/liberty/libertyDockerfile ]; then
			# Create the empty folders needed for the caching
			mkdir -p /file-watcher/dockerfiles/liberty/target/liberty/wlp/usr/servers/defaultServer
			chmod 775 /file-watcher/dockerfiles/liberty/target/liberty/wlp/usr/servers/defaultServer
			mkdir -p /file-watcher/dockerfiles/liberty/target/liberty/wlp/usr/shared/resources
			chmod 775 /file-watcher/dockerfiles/liberty/target/liberty/wlp/usr/shared/resources
			chmod 664 /file-watcher/dockerfiles/liberty/src/main/liberty/config/jvmbx.options

			echo "Pre-building the Liberty app image"
			$LIBERTY_BUILD_CMD
			if [ ! $? -eq 0 ]; then
				echo "Failed to pre-build the Liberty app image" >&2;
			else
				echo "Successfully pre-built the Liberty app image";
			fi
		else
			echo "Cannot pre-build the Liberty app image due to Dockerfile is missing"
		fi
	else
		echo "The Liberty app image already existed"
	fi
}

cache_spring() {
	# Pre-build the Spring app image for local and remote case
	if [ ! "$( $IMAGE_COMMAND images spring-app-cache -q )" ]; then
		if [ -f /file-watcher/dockerfiles/spring/springDockerfile ]; then
			echo "Pre-building the Spring app image"
			$SPRING_BUILD_CMD
			if [ ! $? -eq 0 ]; then
				echo "Failed to pre-build the Spring app image" >&2;
			else
				echo "Successfully pre-built the Spring app image";
			fi
		else
			echo "Cannot pre-build the Spring app image due to Dockerfile is missing"
		fi
	else
		echo "The Spring app image already existed"
	fi
}

# Make sure the logs directory for build output exists.
mkdir -p $CONTAINER_WORKSPACE_DIRECTORY/.logs

# Cache the liberty and spring images
cache_liberty > /codewind-workspace/.logs/liberty-app-cache.log 2>&1 &
cache_spring > /codewind-workspace/.logs/spring-app-cache.log 2>&1 &

# Create dir for docker config
echo "Creating /root/.docker/ for docker config"
mkdir -p /root/.docker/

# If running in Kubernetes, initialize helm
if [ "$IN_K8" == "true" ]; then

	# Check if there is a secret with labels app=codewind-pfe and codewindWorkspace=<workspace_id>
	# Create docker config from the secret if it exists, this is done to handle Pod restarts
	echo "Checking to see if a secret is present with labels app=codewind-pfe,codewindWorkspace="$CHE_WORKSPACE_ID
	SECRET=$( kubectl get secret --selector=app=codewind-pfe,codewindWorkspace=$CHE_WORKSPACE_ID )
	if [[ $SECRET = *$CHE_WORKSPACE_ID* ]]; then
		SECRET_NAME=$( kubectl get secret --selector=app=codewind-pfe,codewindWorkspace=$CHE_WORKSPACE_ID -o jsonpath="{.items[0].metadata.name}" )
		echo "A secret with the matching label has been found: $SECRET_NAME"
		echo "Creating the Codewind PFE Docker Config with the secret .dockerconfigjson data"
		kubectl get secret $SECRET_NAME -o jsonpath="{.data.\.dockerconfigjson}" | base64 --decode > /root/.docker/config.json
	fi

<<<<<<< HEAD
	# TO BE REMOVED AS PART OF CODEWIND ISSUE https://github.com/eclipse/codewind/issues/665 WHEN APIS ARE READY TO BE CONSUMED
	# Copy the secret's config json file over
	echo "Copying the docker registry secrets over"
	if [ -e /tmp/secret/.dockerconfigjson ]; then
		mkdir -p /root/.docker/
		cp /tmp/secret/.dockerconfigjson /root/.docker/config.json
	elif [ -e /tmp/secret/.dockercfg ]; then
		cp /tmp/secret/.dockercfg /root/.dockercfg
=======
	# We are going to use a custom tiller in the namespace
	# because we do not have cluster role binding for our Che
	# workspace namespace and cannot access the cluster-scoped tiller
	echo "Initializing a custom helm tiller"
	helm init --upgrade --service-account $SERVICE_ACCOUNT_NAME

	# Use a helm wrapper if TLS selected for helm
	if [[ "$USE_HELM_TLS" == "true" ]]; then
		echo "Creating Helm TLS wrapper"
		mv /usr/local/bin/helm /usr/local/bin/_helm
		cp /file-watcher/scripts/wrappers/helm_wrapper.sh /usr/local/bin/helm
		chmod +x /usr/local/bin/helm
>>>>>>> 4410819e
	fi
fi<|MERGE_RESOLUTION|>--- conflicted
+++ resolved
@@ -86,7 +86,7 @@
 echo "Creating /root/.docker/ for docker config"
 mkdir -p /root/.docker/
 
-# If running in Kubernetes, initialize helm
+# If running in Kubernetes, check if there is a registry secret to pull down
 if [ "$IN_K8" == "true" ]; then
 
 	# Check if there is a secret with labels app=codewind-pfe and codewindWorkspace=<workspace_id>
@@ -99,29 +99,4 @@
 		echo "Creating the Codewind PFE Docker Config with the secret .dockerconfigjson data"
 		kubectl get secret $SECRET_NAME -o jsonpath="{.data.\.dockerconfigjson}" | base64 --decode > /root/.docker/config.json
 	fi
-
-<<<<<<< HEAD
-	# TO BE REMOVED AS PART OF CODEWIND ISSUE https://github.com/eclipse/codewind/issues/665 WHEN APIS ARE READY TO BE CONSUMED
-	# Copy the secret's config json file over
-	echo "Copying the docker registry secrets over"
-	if [ -e /tmp/secret/.dockerconfigjson ]; then
-		mkdir -p /root/.docker/
-		cp /tmp/secret/.dockerconfigjson /root/.docker/config.json
-	elif [ -e /tmp/secret/.dockercfg ]; then
-		cp /tmp/secret/.dockercfg /root/.dockercfg
-=======
-	# We are going to use a custom tiller in the namespace
-	# because we do not have cluster role binding for our Che
-	# workspace namespace and cannot access the cluster-scoped tiller
-	echo "Initializing a custom helm tiller"
-	helm init --upgrade --service-account $SERVICE_ACCOUNT_NAME
-
-	# Use a helm wrapper if TLS selected for helm
-	if [[ "$USE_HELM_TLS" == "true" ]]; then
-		echo "Creating Helm TLS wrapper"
-		mv /usr/local/bin/helm /usr/local/bin/_helm
-		cp /file-watcher/scripts/wrappers/helm_wrapper.sh /usr/local/bin/helm
-		chmod +x /usr/local/bin/helm
->>>>>>> 4410819e
-	fi
 fi