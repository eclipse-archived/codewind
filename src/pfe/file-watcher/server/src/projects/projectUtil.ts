--- conflicted
+++ resolved
@@ -169,11 +169,7 @@
 
     let args = [projectLocation, LOCAL_WORKSPACE, operation.projectInfo.projectID, command,
         operation.containerName, String(operation.projectInfo.autoBuildEnabled), logName, operation.projectInfo.startMode,
-<<<<<<< HEAD
-        operation.projectInfo.debugPort, (operation.projectInfo.forceAction) ? String(operation.projectInfo.forceAction) : "NONE", logDir, deploymentRegistry, String(REMOTE_MODE)];
-=======
-        operation.projectInfo.debugPort, (operation.projectInfo.forceAction) ? String(operation.projectInfo.forceAction) : "NONE", logDir, deploymentRegistry, String(false)];
->>>>>>> a7548a2b
+        operation.projectInfo.debugPort, (operation.projectInfo.forceAction) ? String(operation.projectInfo.forceAction) : "NONE", logDir, deploymentRegistry, String(true)];
 
         if (projectType == "liberty" || projectType == "spring") {
 
@@ -193,11 +189,7 @@
 
             args = [projectLocation, LOCAL_WORKSPACE, operation.projectInfo.projectID, command, operation.containerName,
                 String(operation.projectInfo.autoBuildEnabled), logName, operation.projectInfo.startMode, operation.projectInfo.debugPort,
-<<<<<<< HEAD
-                (operation.projectInfo.forceAction) ? String(operation.projectInfo.forceAction) : "NONE", logDir, deploymentRegistry, userMavenSettings, String(REMOTE_MODE)];
-=======
-                (operation.projectInfo.forceAction) ? String(operation.projectInfo.forceAction) : "NONE", logDir, deploymentRegistry, userMavenSettings, String(false)];
->>>>>>> a7548a2b
+                (operation.projectInfo.forceAction) ? String(operation.projectInfo.forceAction) : "NONE", logDir, deploymentRegistry, userMavenSettings, String(true)];
         } else if (projectType == "odo") {
             const componentName: string = await getComponentName(projectName);
 
