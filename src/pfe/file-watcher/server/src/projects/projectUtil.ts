/*******************************************************************************
 * Copyright (c) 2019 IBM Corporation and others.
 * All rights reserved. This program and the accompanying materials
 * are made available under the terms of the Eclipse Public License v2.0
 * which accompanies this distribution, and is available at
 * http://www.eclipse.org/legal/epl-v20.html
 *
 * Contributors:
 *     IBM Corporation - initial API and implementation
 *******************************************************************************/
"use strict";
import * as crypto from "crypto";
import * as fs from "fs";
import * as http from "http";
import * as https from "https";
import moment from "moment-timezone";
import * as path from "path";
import { TransformOptions } from "stream";
import { promisify } from "util";
const readDirAsync = promisify(fs.readdir);
const lstatAsync = promisify(fs.lstat);
const writeFileAsync = promisify(fs.writeFile);
const appendFileAsync = promisify(fs.appendFile);

import * as dockerutil from "../utils/dockerutil";
import * as io from "../utils/socket";
import * as kubeutil from "../utils/kubeutil";
import * as logger from "../utils/logger";
import * as workspaceSettings from "../utils/workspaceSettings";
import * as processManager from "../utils/processManager";
import * as projectsController from "../controllers/projectsController";
import * as projectStatusController from "../controllers/projectStatusController";
import { AppState, BuildState, STATE_TYPES } from "../controllers/projectStatusController";
import * as projectExtensions from "../extensions/projectExtensions";
import * as utils from "../utils/utils";
import * as logHelper from "../projects/logHelper";

import { Operation } from "./operation";
import { AppLog, BuildLog, BuildRequest, ProjectInfo, UpdateProjectInfoPair } from "./Project";
import { projectConstants, ContainerStates, StartModes, MavenFlags } from "./constants";
import * as locale from "../utils/locale";
import { appStateMap, DetailedAppStatus } from "../controllers/projectStatusController";

const Client = require("kubernetes-client").Client; // tslint:disable-line:no-require-imports
const config = require("kubernetes-client").config; // tslint:disable-line:no-require-imports
let k8sClient: any = undefined;

if (process.env.IN_K8) {
    k8sClient = new Client({ config: config.getInCluster(), version: "1.9"});
}

const KUBE_NAMESPACE = process.env.KUBE_NAMESPACE || "default";

const containerInfoMap = new Map();

export const containerInfoForceRefreshMap = new Map();

export const LOCAL_WORKSPACE = "/codewind-workspace";

const projectList: Array<string> = [];

const isApplicationPodUpIntervalMap = new Map();

export const firstTimePingArray = new Array();

export let pingMessage: string;

export interface ProjectEvent {
    operationId: string;
    projectID: string;
    status: string;
    error?: string;
    host?: string;
    ports?: any;
    containerId?: string;
    podName?: string;
    logs?: any;
    ignoredPaths?: string[];
    mavenProfiles?: string[];
    mavenProperties?: string[];
    contextRoot?: string;
    isHttps?: boolean;
    appBaseURL?: string;
    compositeAppName?: string;
}

export interface ProjectLog {
    app: Array<AppLog>;
    build: Array<BuildLog>;
}

const projectEventErrorMsgs = {
    missingImagePushRegistry: "The project will not build due to missing Image Push Registry. Run the Set Deployment Registry command to set a new Image Push Registry to build projects.",
    invalidImagePushRegistry: "Codewind cannot build projects with the current Image Push Registry. Please make sure it is a valid Image Push Registry with the appropriate permissions.",
    wrongImagePushRegistry: "The project will not build with the new Image Push Registry. Please remove and re-add the project to deploy to the new Image Push Registry."
};

/**
 * @function
 * @description Create a container for the respective project.
 *
 * @param operation <Required | Operation> - The operation to create a container.
 * @param script <Required | String> - The script to call to create the container.
 * @param command <Required | String> - The command to call for creating the container.
 *
 * @returns void
 */
export async function containerCreate(operation: Operation, script: string, command: string): Promise<void> {

    const event = "projectCreation";
    const projectLocation = operation.projectInfo.location;
    const projectID = operation.projectInfo.projectID;
    const projectName = projectLocation.split("/").pop();
    const projectType = operation.projectInfo.projectType;
    const projectImagePushRegistry = operation.projectInfo.deploymentRegistry;
    if (projectList.indexOf(projectID) === -1)
        projectList.push(projectID);

    logger.logProjectInfo("Creating container for " + operation.projectInfo.projectType + " project " + projectLocation, projectID, projectName);
    logger.logProjectInfo("projectInfo.deploymentRegistry: " + projectImagePushRegistry, projectID);
    operation.containerName = await getContainerName(operation.projectInfo);
    // Refer to the comment in getLogName function for this usage
    const logName = getLogName(operation.projectInfo.projectID, projectLocation);

    const logDir = await logHelper.getLogDir(projectID, projectName);
    logger.logProjectInfo("Container name: " + operation.containerName, projectID, projectName);
    logger.logProjectInfo("Log name: " + logName, projectID, projectName);

    const projectEvent: ProjectEvent = {
        operationId: operation.operationId,
        projectID: projectID,
        status: "failed"
    };

    let imagePushRegistry: string;

    if (process.env.IN_K8 === "true" && operation.projectInfo.extensionID === undefined ) {
        imagePushRegistry = await workspaceSettings.getImagePushRegistry();
        logger.logProjectInfo("Image Push Registry: " + imagePushRegistry, projectID);

        if (projectImagePushRegistry && projectImagePushRegistry != imagePushRegistry) {
            logger.logProjectError(projectEventErrorMsgs.wrongImagePushRegistry, projectID, projectName);
            projectEvent.error = projectEventErrorMsgs.wrongImagePushRegistry;
            await projectStatusController.updateProjectStatus(STATE_TYPES.buildState, projectID, BuildState.failed, "buildscripts.wrongImagePushRegistry");
            io.emitOnListener(event, projectEvent);
            return;
        }

        if (!imagePushRegistry.length) {
            logger.logProjectError(projectEventErrorMsgs.missingImagePushRegistry, projectID, projectName);
            projectEvent.error = projectEventErrorMsgs.missingImagePushRegistry;
            await projectStatusController.updateProjectStatus(STATE_TYPES.buildState, projectID, BuildState.failed, "buildscripts.missingImagePushRegistry");
            io.emitOnListener(event, projectEvent);
            return;
        }

        logger.logInfo("Image Push Registry: " + imagePushRegistry);
    }

    const keyValuePair: UpdateProjectInfoPair = {
        key: "deploymentRegistry",
        value: imagePushRegistry,
        saveIntoJsonFile: true
    };
    const projectInfo = await projectsController.updateProjectInfo(projectID, keyValuePair);
    logger.logTrace("The projectInfo has been updated for imagePushRegistry: " + JSON.stringify(projectInfo));

    let args = [projectLocation, LOCAL_WORKSPACE, operation.projectInfo.projectID, command,
        operation.containerName, String(operation.projectInfo.autoBuildEnabled), logName, operation.projectInfo.startMode,
        operation.projectInfo.debugPort, (operation.projectInfo.forceAction) ? String(operation.projectInfo.forceAction) : "NONE", logDir, imagePushRegistry];

        if (projectType == "liberty" || projectType == "spring") {

            let userMavenSettings;

            try {
                logger.logProjectInfo("Checking for user Maven settings", projectID, projectName);
                userMavenSettings = await getProjectMavenSettings(operation.projectInfo);
            } catch (err) {
                const errorMsg = "The project will not build due to invalid maven settings for project: " + projectName;
                logger.logProjectError(errorMsg.concat("\n  Cause: " + err.message).concat("\n " + err.stack), projectID, projectName);
                projectEvent.error = errorMsg;
                await projectStatusController.updateProjectStatus(STATE_TYPES.buildState, projectID, BuildState.failed, "buildscripts.invalidMavenSettings");
                io.emitOnListener(event, projectEvent);
                return;
            }

            args = [projectLocation, LOCAL_WORKSPACE, operation.projectInfo.projectID, command, operation.containerName,
                String(operation.projectInfo.autoBuildEnabled), logName, operation.projectInfo.startMode, operation.projectInfo.debugPort,
                (operation.projectInfo.forceAction) ? String(operation.projectInfo.forceAction) : "NONE", logDir, imagePushRegistry, userMavenSettings];
        } else if (projectType == "odo") {
            const componentName: string = await getComponentName(projectName);

            args = [
                projectLocation,
                operation.projectInfo.projectID,
                command,
                operation.projectInfo.language,
                componentName,
                logDir,
                String(operation.projectInfo.autoBuildEnabled)
            ];
        }

    executeBuildScript(operation, script, args, event);

}

/**
 * @function
 * @description Update a container for the respective project.
 *
 * @param operation <Required | Operation> - The operation to update a container.
 * @param script <Required | String> - The script to call to update the container.
 * @param command <Required | String> - The command to call for updating the container.
 *
 * @returns void
 */
export async function containerUpdate(operation: Operation, script: string, command: string): Promise<void> {

    const event = "projectChanged";

    const projectLocation = operation.projectInfo.location;
    const projectID = operation.projectInfo.projectID;
    const projectName = projectLocation.split("/").pop();
    const projectType = operation.projectInfo.projectType;
    const projectImagePushRegistry = operation.projectInfo.deploymentRegistry;
    logger.logProjectInfo("Updating container for " + operation.projectInfo.projectType + " project " + projectLocation, projectID, projectName);
    logger.logProjectInfo("projectInfo.deploymentRegistry " + projectImagePushRegistry, projectID);
    operation.containerName = await getContainerName(operation.projectInfo);
    // Refer to the comment in getLogName function for this usage
    const logName = getLogName(operation.projectInfo.projectID, projectLocation);

    const logDir = await logHelper.getLogDir(projectID, projectName);
    logger.logProjectInfo("Container name: " + operation.containerName, projectID, projectName);
    logger.logProjectInfo("Log name: " + logName, projectID, projectName);

    logger.logProjectInfo("forceAction: " + operation.projectInfo.forceAction, projectID, projectName);

    const projectEvent: ProjectEvent = {
        operationId: operation.operationId,
        projectID: projectID,
        status: "failed"
    };

    let imagePushRegistry: string;

    if (process.env.IN_K8 === "true" && operation.projectInfo.extensionID === undefined ) {
        imagePushRegistry = await workspaceSettings.getImagePushRegistry();
        logger.logProjectInfo("Image Push Registry: " + imagePushRegistry, projectID);

        if (projectImagePushRegistry && projectImagePushRegistry != imagePushRegistry) {
            logger.logProjectError(projectEventErrorMsgs.wrongImagePushRegistry, projectID, projectName);
            projectEvent.error = projectEventErrorMsgs.wrongImagePushRegistry;
            await projectStatusController.updateProjectStatus(STATE_TYPES.buildState, projectID, BuildState.failed, "buildscripts.wrongImagePushRegistry");
            io.emitOnListener(event, projectEvent);
            return;
        }

        if (!imagePushRegistry.length) {
            logger.logProjectError(projectEventErrorMsgs.missingImagePushRegistry, projectID, projectName);
            projectEvent.error = projectEventErrorMsgs.missingImagePushRegistry;
            await projectStatusController.updateProjectStatus(STATE_TYPES.buildState, projectID, BuildState.failed, "buildscripts.missingImagePushRegistry");
            io.emitOnListener(event, projectEvent);
            return;
        }

        logger.logInfo("Image Push Registry: " + imagePushRegistry);
    }

    const keyValuePair: UpdateProjectInfoPair = {
        key: "deploymentRegistry",
        value: imagePushRegistry,
        saveIntoJsonFile: true
    };
    const projectInfo = await projectsController.updateProjectInfo(projectID, keyValuePair);
    logger.logTrace("The projectInfo has been updated for imagePushRegistry: " + JSON.stringify(projectInfo));

    let args = [projectLocation, LOCAL_WORKSPACE, operation.projectInfo.projectID, command, operation.containerName,
        String(operation.projectInfo.autoBuildEnabled), logName, operation.projectInfo.startMode, operation.projectInfo.debugPort,
        (operation.projectInfo.forceAction) ? String(operation.projectInfo.forceAction) : "NONE", logDir, imagePushRegistry];

    if (projectType == "liberty" || projectType == "spring") {

        let userMavenSettings;

        try {
            logger.logProjectInfo("Checking for user Maven settings", projectID, projectName);
            userMavenSettings = await getProjectMavenSettings(operation.projectInfo);
        } catch (err) {
            const errorMsg = "The project will not build due to invalid maven settings for project: " + projectName;
            logger.logProjectError(errorMsg.concat("\n  Cause: " + err.message).concat("\n " + err.stack), projectID, projectName);
            projectEvent.error = errorMsg;
            await projectStatusController.updateProjectStatus(STATE_TYPES.buildState, projectID, BuildState.failed, "buildscripts.invalidMavenSettings");
            io.emitOnListener(event, projectEvent);
            return;
        }

        args = [projectLocation, LOCAL_WORKSPACE, operation.projectInfo.projectID, command, operation.containerName,
            String(operation.projectInfo.autoBuildEnabled), logName, operation.projectInfo.startMode, operation.projectInfo.debugPort,
            (operation.projectInfo.forceAction) ? String(operation.projectInfo.forceAction) : "NONE", logDir, imagePushRegistry, userMavenSettings];
    } else if (projectType == "odo") {
        const componentName: string = await getComponentName(projectName);

        args = [
            projectLocation,
            operation.projectInfo.projectID,
            command,
            operation.projectInfo.language,
            componentName,
            logDir,
            String(operation.projectInfo.autoBuildEnabled)
        ];
    }

    executeBuildScript(operation, script, args, event);

}

/**
 * @function
 * @description Execute the build script for the respective project.
 *
 * @param operation <Required | Operation> - The operation to excute the build script.
 * @param script <Required | String> - The script to run.
 * @param args <Required | String[]> - Require arguments to pass to the script.
 * @param event <Required | String> - The event to watch.
 *
 * @returns Promise<void>
 */
async function executeBuildScript(operation: Operation, script: string, args: Array<string>, event: string): Promise<void> {
    const projectID = operation.projectInfo.projectID;
    const projectLocation = operation.projectInfo.location;
    const projectName = projectLocation.split("/").pop();
    const projectInfo = {
        operationId: operation.operationId,
        projectID: operation.projectInfo.projectID
    } as ProjectEvent;

    if (operation.projectInfo.ignoredPaths) {
        projectInfo.ignoredPaths = operation.projectInfo.ignoredPaths;
    }
    if (operation.projectInfo.mavenProfiles) {
        projectInfo.mavenProfiles = operation.projectInfo.mavenProfiles;
    }
    if (operation.projectInfo.mavenProperties) {
        projectInfo.mavenProperties = operation.projectInfo.mavenProperties;
    }
    if (operation.projectInfo.contextRoot) {
        projectInfo.contextRoot = operation.projectInfo.contextRoot;
    }
    if (typeof operation.projectInfo.isHttps == "boolean") {
        projectInfo.isHttps = operation.projectInfo.isHttps;
    }

    const projectMetadata = projectsController.getProjectMetadataById(projectID);
    const f = projectMetadata.infoFile;
    const keyValuePair: UpdateProjectInfoPair = {
        key: "buildRequest",
        value: false,
        saveIntoJsonFile: false
    };
    await projectsController.updateProjectInfo(projectID, keyValuePair);
    // The sentProjectInfo is introduced to prevent from setting app status to started before projectInfo has been sent to portal
    keyValuePair.key = "sentProjectInfo";
    keyValuePair.value = false;
    await projectsController.updateProjectInfo(projectID, keyValuePair);

    let argList = script + " ";
    for (const arg of args) { argList += arg + " "; }
    argList = argList.trim();
    logger.logProjectInfo("executeBuildScript with args:  {" + argList + "}, In K8 environment: " + process.env.IN_K8, projectID, projectName);

    if (process.env.IN_K8 === "true") {
        const runningProcess = processManager.spawnDetached(
            projectID,
            script,
            args,
            {},
            async (result) => {
                try {
                    if (result.exitCode !== 0) {
                        projectInfo.status = "failed";
                        const errorMsg = `The container failed to start for application ` + projectLocation;
                        logger.logProjectError("Error code: " + result.exitCode + " - " + errorMsg, projectID, projectName);

                        // Explicitly handle exit code of 1 and set the build status to failed with a failure message for any unexpected script exec errors
                        // Otherwise handle all build/app statuses in the project script and exit with 3
                        if (result.exitCode == 1) {
                            await projectStatusController.updateProjectStatus(STATE_TYPES.buildState, projectID, BuildState.failed, "buildscripts.buildFail");
                        }

                        projectInfo.error = errorMsg;
                        io.emitOnListener(event, projectInfo);
                        logger.logTrace(`Emitted event for project ${projectName}: ${event} \n` + JSON.stringify(projectInfo));
                        return;
                    }
                    logger.logProjectInfo(`The container was started successfully for application ` + projectLocation, projectID, projectName);
                    projectInfo.status = "success";

                    logger.logProjectInfo("The project location for " + operation.projectInfo.projectID + " is " + projectLocation, projectID, projectName);
                    const containerInfo = await kubeutil.getApplicationContainerInfo(operation.projectInfo, operation);
                    if (containerInfo) {
                        containerInfoMap.set(operation.projectInfo.projectID, containerInfo);
                        containerInfoForceRefreshMap.set(operation.projectInfo.projectID, false);
                        if (containerInfo.ip) {
                            projectInfo.host = containerInfo.ip;
                        }

                        projectInfo.ports = {};
                        projectInfo.podName = containerInfo.podName;

                        if (containerInfo.exposedPort) {
                            projectInfo.ports.exposedPort = containerInfo.exposedPort;
                        }
                        if (containerInfo.internalPort) {
                            projectInfo.ports.internalPort = containerInfo.internalPort;
                        }
                        logger.logProjectInfo("Found container information: " + JSON.stringify(containerInfo), projectID, projectName);
                    } else {
                        containerInfoMap.delete(operation.projectInfo.projectID);
                        containerInfoForceRefreshMap.delete(operation.projectInfo.projectID);
                        logger.logProjectInfo("No containerInfo", projectID, projectName);
                    }
                    const logs = await getProjectLogs(operation.projectInfo);
                    projectInfo.logs = logs;

                    if (operation.projectInfo.projectType == "odo") {
                        const projectHandler = await projectExtensions.getProjectHandler(operation.projectInfo);
                        const odoProjectInfo: ProjectInfo = operation.projectInfo;
                        const appBaseURL: string = (await projectHandler.getAppBaseURL(projectID)).trim();
                        const appName: string = (await projectHandler.getAppName(projectID)).trim();
                        projectInfo.appBaseURL = appBaseURL;
                        projectInfo.compositeAppName = appName;
                        odoProjectInfo.appBaseURL = appBaseURL;
                        odoProjectInfo.compositeAppName = appName;
                        await projectsController.saveProjectInfo(projectID, odoProjectInfo, true);
                    }
                    else {
                        // Retrieve the internal port from the project
                        const updatedProjectInfo: ProjectInfo = operation.projectInfo;
                        const servicePort = parseInt(containerInfo.internalPort, 10);

                        // Expose an ingress for the project
                        const baseURL = await kubeutil.exposeOverIngress(projectID, operation.projectInfo.isHttps, servicePort);

                        // Set the appBaseURL to the ingress we exposed earlier
                        projectInfo.appBaseURL = baseURL;
                        updatedProjectInfo.appBaseURL = baseURL;
                        await projectsController.saveProjectInfo(projectID, updatedProjectInfo, true);
                    }
                } catch (err) {
                    logger.logProjectError(err, projectID, projectName);
                    projectInfo.error = err;
                }
                io.emitOnListener(event, projectInfo);
                keyValuePair.key = "sentProjectInfo";
                keyValuePair.value = true;
                await projectsController.updateProjectInfo(projectID, keyValuePair);
                logger.logProjectInfo("Emitted event: " + event + "\n" + JSON.stringify(projectInfo), projectID, projectName);
                try {
                    const newprojectInfo = await getProjectInfo(projectID);
                    if (newprojectInfo.buildRequest) {
                        logger.logProjectInfo("Found build request, rebuild project " + projectID, projectID, projectName);
                        executeBuildScript(operation, script, args, "projectChanged");
                    }
                } catch (err) {
                    logger.logProjectError("Failed to get project info: " + err, projectID, projectName);
                }
            }
        );
        logger.logProjectInfo("Now tracking running process " + runningProcess.pid + " for project " + projectInfo.projectID, projectID, projectName);
    } else {
        const runningProcess = processManager.spawnDetached(
            projectID,
            script,
            args,
            {},
            async (result) => {
                try {
                    if (result.exitCode !== 0) {
                        projectInfo.status = "failed";
                        const errorMsg = `The container failed to start for application ` + projectLocation;
                        logger.logProjectError("Error code: " + result.exitCode + " - " + errorMsg, projectID, projectName);

                        // Explicitly handle exit code of 1 and set the build status to failed with a failure message for any unexpected script exec errors
                        // Otherwise handle all build/app statuses in the project script and exit with 3
                        if (result.exitCode == 1) {
                            await projectStatusController.updateProjectStatus(STATE_TYPES.buildState, projectID, BuildState.failed, "buildscripts.buildFail");
                        }

                        projectInfo.error = errorMsg;
                        await projectStatusController.updateProjectStatus(STATE_TYPES.buildState, projectID, BuildState.failed, "buildscripts.buildFail");
                        io.emitOnListener(event, projectInfo);
                        logger.logProjectInfo("Emitted event: " + event + "\n" + JSON.stringify(projectInfo), projectID, projectName);
                        return;
                    }
                    logger.logProjectInfo(`The container was started successfully for application ` + projectLocation, projectID, projectName);
                    projectInfo.status = "success";

                    logger.logProjectInfo("Looking up container information for " + operation.containerName, projectID, projectName);
                    const containerInfo = await dockerutil.getApplicationContainerInfo(operation.projectInfo, operation.containerName);
                    if (containerInfo) {
                        containerInfoMap.set(operation.projectInfo.projectID, containerInfo);
                        containerInfoForceRefreshMap.set(operation.projectInfo.projectID, false);
                        projectInfo.host = containerInfo.ip;
                        projectInfo.ports = {};
                        projectInfo.containerId = containerInfo.containerId;

                        if (containerInfo.exposedPort) {
                            projectInfo.ports.exposedPort = containerInfo.exposedPort;
                        }
                        if (containerInfo.internalPort) {
                            projectInfo.ports.internalPort = containerInfo.internalPort;
                        }
                        if (operation.projectInfo.debugPort) {
                            projectInfo.ports.internalDebugPort = operation.projectInfo.debugPort;
                        }
                        if (containerInfo.exposedDebugPort) {
                            projectInfo.ports.exposedDebugPort = containerInfo.exposedDebugPort;
                        }
                        if (containerInfo.internalDebugPort) {
                            projectInfo.ports.internalDebugPort = containerInfo.internalDebugPort;
                        }
                        logger.logProjectInfo("Found container information: " + JSON.stringify(containerInfo), projectID, projectName);
                    } else {
                        containerInfoMap.delete(operation.projectInfo.projectID);
                        containerInfoForceRefreshMap.delete(operation.projectInfo.projectID);
                        logger.logProjectInfo("No containerInfo", projectID, projectName);
                    }
                    const logs = await getProjectLogs(operation.projectInfo);
                    projectInfo.logs = logs;
                } catch (err) {
                    logger.logProjectError(err, projectID, projectName);
                    projectInfo.error = err;
                }
                io.emitOnListener(event, projectInfo);
                keyValuePair.key = "sentProjectInfo";
                keyValuePair.value = true;
                await projectsController.updateProjectInfo(projectID, keyValuePair);
                logger.logProjectInfo("Emitted event: " + event + "\n" + JSON.stringify(projectInfo), projectID, projectName);
                try {
                    const newprojectInfo = await getProjectInfo(projectID);
                    if (newprojectInfo.buildRequest) {
                        logger.logProjectInfo("Found build request, rebuild project " + projectID, projectID, projectName);
                        executeBuildScript(operation, script, args, "projectChanged");
                    }
                } catch (err) {
                    logger.logProjectError("Failed to get project info: " + err, projectID, projectName);
                }
            }
        );
        logger.logProjectInfo("Now tracking running process " + runningProcess.pid + " for project " + projectInfo.projectID, projectID, projectName);
    }
}

/**
 * @function
 * @description Get the Maven settings for a project from projectInfo.
 *
 * @param projectInfo <Required | projectInfo> - The projectInfo for a project.
 *
 * @returns string
 */
export async function getProjectMavenSettings(projectInfo: ProjectInfo): Promise<string> {

    logger.logProjectInfo("mavenProfiles: " + projectInfo.mavenProfiles, projectInfo.projectID);
    logger.logProjectInfo("mavenProperties: " + projectInfo.mavenProperties, projectInfo.projectID);

    const profilesArr = projectInfo.mavenProfiles;

    const propertiesArr = projectInfo.mavenProperties;

    let userMavenSettings = "";

    if (profilesArr && profilesArr.length > 0) {
        if (! (profilesArr.length == 1 && profilesArr[0] == "") ) {
            userMavenSettings = userMavenSettings.concat(MavenFlags.profile.concat(profilesArr.toString()));
        }
    }

    if (propertiesArr && propertiesArr.length > 0) {
        if (!(propertiesArr.length == 1 && propertiesArr[0] == "")) {
            let properties = "";
            for (const value of propertiesArr) {
                properties = properties.concat(MavenFlags.properties).concat(value);
                properties = properties.concat(" ");
            }
            userMavenSettings = userMavenSettings.concat(" ").concat(properties);
        }
    }

    if (userMavenSettings.includes("&") || userMavenSettings.includes(";")) {
        const errorMsg = "The user maven settings have invalid characters for the project";
        throw new Error(errorMsg);
    }

    logger.logProjectInfo("Project Maven Settings: " + userMavenSettings, projectInfo.projectID);
    return userMavenSettings;
}

/**
 * @function
 * @description Get project logs for the respective project.
 *
 * @param projectInfo <Required | ProjectInfo> - The metadata information for a project.
 *
 * @returns Promise<ProjectLog>
 */
export async function getProjectLogs(projectInfo: ProjectInfo): Promise<ProjectLog> {
    const projectID = projectInfo.projectID;
    const projectLocation = projectInfo.location;
    const projectName = projectLocation.split("/").pop();
    const projectType = projectInfo.projectType;
    const projectLogDir = await logHelper.getLogDir(projectID, projectName);
    const logDirectory = path.join(projectConstants.projectsLogDir, projectLogDir);
    const containerName = await getContainerName(projectInfo);

    let applogs: Array<AppLog>;
    let buildlogs: Array<BuildLog>;
    const projectHandler = await projectExtensions.getProjectHandler(projectInfo);
    const identifier = projectHandler.constructor.name === undefined ? projectType : projectHandler.constructor.name;

    if (projectHandler.getLogs) {
        // get the build logs
        buildlogs = await projectHandler.getLogs("build", logDirectory, projectID, containerName);
        logger.logProjectInfo("buildlog path:\n " + JSON.stringify(buildlogs), projectID, projectName);

        // get the app logs
        applogs = await projectHandler.getLogs("app", logDirectory, projectID, containerName);
        logger.logProjectInfo("applog path:\n" + JSON.stringify(applogs), projectID, projectName);
    } else {
        logger.logProjectInfo(identifier + " projects do not specify logs functionality.", projectID);
    }

    const logs: ProjectLog = {
        build: buildlogs,
        app: applogs
    };

    return logs;
}

/**
 * @function
 * @description Delete the project container.
 *
 * @param projectInfo <Required | ProjectInfo> - The metadata information for a project.
 * @param script <Required | String> - The script to run.
 *
 * @returns Promise<void>
 */
export async function containerDelete(projectInfo: ProjectInfo, script: string): Promise<void> {

    const projectID = projectInfo.projectID;
    const projectName = projectInfo.location.split("/").pop();
    const containerName = await getContainerName(projectInfo);
    const imagePushRegistry = projectInfo.deploymentRegistry;
    logger.logProjectInfo("containerDelete: Kill running processes and remove container... ", projectID, projectName);
    logger.logProjectInfo("Project ID:        " + projectInfo.projectID, projectID, projectName);
    logger.logProjectInfo("Project Location:  " + projectInfo.location, projectID, projectName);
    logger.logProjectInfo("Project Type:      " + projectInfo.projectType, projectID, projectName);
    logger.logProjectInfo("Project Container: " + containerName, projectID, projectName);
    logger.logProjectInfo("projectInfo.deploymentRegistry: " + imagePushRegistry, projectID);

    processManager.killRunningProcesses(projectInfo.projectID, projectName);

    try {
        let args: any[] = [projectInfo.location, LOCAL_WORKSPACE, projectID, "remove", containerName, undefined, undefined, undefined, undefined, undefined, undefined, imagePushRegistry];

        if (projectInfo.projectType == "odo") {
            const logDir: string = await logHelper.getLogDir(projectID, projectName);
            const componentName: string = await getComponentName(projectName);

            args = [
                projectInfo.location,
                projectInfo.projectID,
                "remove",
                projectInfo.language,
                componentName,
                logDir,
                String(projectInfo.autoBuildEnabled)
            ];
        }

        await processManager.spawnDetachedAsync(
            projectInfo.projectID,
            script,
            args,
            {}
        );
    } catch (err) {
        const msg = "Project deletion encountered an error for project " + projectInfo.projectID;
        logger.logProjectError(msg, projectID, projectName);
    }

    containerInfoMap.delete(projectInfo.projectID);
    containerInfoForceRefreshMap.delete(projectInfo.projectID);

    if (process.env.IN_K8 === "true") {
        logger.logProjectInfo(`Removing dangling images for ${projectInfo.projectID}`, projectInfo.projectID);
        dockerutil.removeDanglingImages();
    }
}

/**
 * @function
 * @description Get the log name of a project id.
 *
 * @param projectID <Required | String> - An alphanumeric identifier for a project.
 * @param projectLocation <Required | String> - The project location directory.
 *
 * @returns string
 */
export function getLogName(projectID: string, projectLocation: string): string {

    // This function generates the exact same name as the containerName when
    // we had the hash logic in the container names. This is because portal
    // is looking for existing project's logname in .inf file. So in order to
    // maintain backward compatibilty, we're using the old logic for log names
    // This is essentially a copy-paste of the prev getDefaultContainerName function.

    const hash = crypto.createHash("sha1", <TransformOptions>"utf8").update(projectLocation);

    let logName = projectConstants.containerPrefix + projectID + "-" + hash.digest("hex");
    const projectName = projectLocation.split("/").pop();

    if (process.env.IN_K8 === "true" && logName.length > 53) {
        logName = logName.substring(0, 53);
    }

    logger.logProjectInfo("The log name for " + projectID + " is " + logName, projectID, projectName);
    return logName;
}

/**
 * @function
 * @description Uses a project's ID and location with the container naming pattern to return a reproducible container name for the project.
 *
 * @param projectID <Required | String> - An alphanumeric identifier for a project.
 * @param projectLocation <Required | String> - The project location directory.
 *
 * @returns string
 */
export function getDefaultContainerName(projectID: string, projectLocation: string): string {

    if (projectLocation.endsWith("/")) {
        projectLocation = projectLocation.slice(0, -1);
    }

    // Sanitize project name to ensure project name only supports lower case letter and number
    const projectNameOrigin: string = path.basename(projectLocation);
    const letterNumber: RegExp = /[A-Za-z0-9]/;
    const upperCaseLetter: RegExp = /[A-Z]/;
    const defaultProjectName: string = "cw";
    let projectName: string = "";

    for (let index = 0; index < projectNameOrigin.length; index++) {
        if (projectNameOrigin.charAt(index).match(letterNumber)) {
            if (projectNameOrigin.charAt(index).match(upperCaseLetter)) {
                projectName += projectNameOrigin.charAt(index).toLowerCase();
            } else {
                projectName += projectNameOrigin.charAt(index);
            }
        }
    }

    if (projectName.length === 0) {
        projectName = defaultProjectName;
    }

    let containerName = projectConstants.containerPrefix + projectName + "-" + projectID;

    if (process.env.IN_K8) {
        projectName = projectName.substring(0, 23);
        projectID = projectID.substring(0, 23);

        containerName = projectConstants.containerPrefix + projectName + "-" + projectID;

        // Kubernetes has a limit of 53 characters for release names so truncate as necessary
        if (containerName.length > 53) {
            containerName = containerName.substring(0, 53);
        }

        if (containerName.endsWith("-")) {
            containerName = containerName.slice(0, -1);
        }
    }

    return containerName;
}

/**
 * @function
 * @description Uses a project's info with the container naming pattern to return a reproducible container name for the project.
 * This version uses a project handler's getContainerName function if available.
 *
 * @param projectInfo <Required | ProjectInfo> - Project info.
 *
 * @returns string
 */
export async function getContainerName(projectInfo: ProjectInfo): Promise<string> {

    const projectID: string = projectInfo.projectID;
    const projectLocation: string = projectInfo.location;

    const projectHandler = await projectExtensions.getProjectHandler(projectInfo);
    if (projectHandler && projectHandler.hasOwnProperty("getContainerName") && typeof projectHandler.getContainerName === "function") {
        return projectHandler.getContainerName(projectID, projectLocation);
    }

    return getDefaultContainerName(projectID, projectLocation);
}

/**
 * @function
 * @description Use project name to get component name that used for odo extension.
 *
 * @param projectName <Required | string> - Project name.
 *
 * @returns Promise<string>
 */
export async function getComponentName(projectName: string): Promise<string> {
    return "cw-" + projectName;
}

/**
 * @function
 * @description Get the container info for a project.
 *
 * @param projectInfo <Required | ProjectInfo> - The metadata information for a project.
 * @param forceRefresh <Required | Boolean> - Force refresh on the container. Default = false.
 *
 * @returns Promise<kubeutil.PodInfo | dockerutil.ContainerInfo>
 */
export async function getContainerInfo(projectInfo: ProjectInfo, forceRefresh: boolean = false): Promise<kubeutil.PodInfo | dockerutil.ContainerInfo> {
    const projectID = projectInfo.projectID;
    let containerInfo: kubeutil.PodInfo | dockerutil.ContainerInfo;
    if (!forceRefresh) {
        containerInfo = containerInfoMap.get(projectInfo.projectID);
        if (containerInfo) {
            return containerInfo;
        }
    }
    const containerName = await getContainerName(projectInfo);
    if (process.env.IN_K8 === "true") {
        const operation = new Operation("general", projectInfo);
        operation.containerName = containerName;
        containerInfo = await kubeutil.getApplicationContainerInfo(projectInfo, operation);
    } else {
        containerInfo = await dockerutil.getApplicationContainerInfo(projectInfo, containerName);
    }
    // Only cache the container info if it is complete
    if (containerInfo && process.env.IN_K8 ? containerInfo.serviceName : containerInfo.ip && containerInfo.internalPort) {
        containerInfoMap.set(projectInfo.projectID, containerInfo);

        // Set the containerInfo Force Refresh Map to false, since it has been refereshed
        containerInfoForceRefreshMap.set(projectID, false);
    }
    return containerInfo;
}

/**
 * @function
 * @description Find out if the internal debug port has changed for a project.
 *
 * @param projectInfo <Required | ProjectInfo> - The metadata information for a project.
 *
 * @returns Promise<boolean>
 */
export async function hasDebugPortChanged(projectInfo: ProjectInfo): Promise<boolean> {

    const containerName = await getContainerName(projectInfo);
    if (process.env.IN_K8 === "true") {
        // do nothing for now, since Kubernetes does not support debug mode
        return false;
    } else {
        return await dockerutil.hasDebugPortChanged(projectInfo, containerName);
    }
}



/**
 * @function
 * @description Get project info for a project id.
 *
 * @param projectID <Required | String> - An alphanumeric identifier for a project.
 *
 * @returns Promise<ProjectInfo>
 */
export async function getProjectInfo(projectID: string, ignoreLog?: boolean): Promise<ProjectInfo> {
    const projectMetadata = projectsController.getProjectMetadataById(projectID);
    const projectInfo = await projectsController.getProjectInfoFromFile(projectMetadata.infoFile, ignoreLog);
    return projectInfo;
}

/**
 * @function
 * @description Get info for all active projects.
 *
 * @param handler <Required | Any> - Selected project handler.
 *
 * @returns Promise<void>
 */
export async function getAllProjectInfo(handler: any): Promise<void> {
    const projectsDataDir = projectConstants.projectsDataDir;
    if (! await utils.asyncFileExists(projectsDataDir)) {
        logger.logInfo("The project folder does not exist yet: " + projectsDataDir);
        return;
    }

    logger.logInfo("Looking up project files in " + projectsDataDir);
    try {
        const folders = await readDirAsync(projectsDataDir);
        folders.forEach(async (folder: string) => {
            const currentFolder = projectsDataDir + folder;
            const stats = await lstatAsync(currentFolder);
            if (stats.isDirectory()) {
                const subFiles = await readDirAsync(currentFolder);
                subFiles.forEach(async (subfile: string) => {
                    if (subfile === folder + ".json") {
                        const f = currentFolder + "/" + subfile;

                        logger.logInfo("Getting project info from: " + subfile);
                        const projectInfo = await projectsController.getProjectInfoFromFile(f);

                        logger.logInfo("Project info for file " + subfile + " is: " + projectInfo);
                        if (projectInfo) {
                            handler(projectInfo);
                        }
                    }
                });
            }
        });
    } catch (err) {
        logger.logError("Error getting info for all projects in " + projectsDataDir);
        logger.logError(err);
    }
}

/**
 * @function
 * @description Check that the project container is active.
 *
 * @param projectID <Required | String> - An alphanumeric identifier for a project.
 * @param handler <Required | Any> - Selected project handler.
 *
 * @returns Promise<void>
 */
export async function isContainerActive(projectID: string, handler: any): Promise<void> {
    try {
        const projectInfo = await getProjectInfo(projectID);
        if (!projectInfo) {
            handler({ error: await locale.getTranslation("projectUtil.projectInfoError") });
            return;
        }

        const containerName = await getContainerName(projectInfo);
        let containerState = undefined;
        if (process.env.IN_K8 === "true") {
            containerState = await kubeutil.isContainerActive(containerName, projectInfo);
        } else {
            containerState = await dockerutil.isContainerActive(containerName);
        }

        // If the container is active then check for project specific container status
        if (containerState.hasOwnProperty("state") && containerState.state === ContainerStates.containerActive) {
            const projectHandler = await projectExtensions.getProjectHandler(projectInfo);
            if (projectHandler.hasOwnProperty("getContainerStatus")) {
                projectHandler.getContainerStatus(projectInfo, containerName, async (err: Error, state: ContainerStates) => {
                    const errMsg = (err) ? await locale.getTranslation("projectUtil.appStatusError.errorGetContainerStatus", { errMsg: err.toString() }) : undefined;
                    handler({ state: state, error: errMsg });
                });
            } else {
                handler(containerState);
            }
        } else {
            handler(containerState);
        }
    } catch (err) {
        const msg = "Error getting container status: " + err;
        logger.logError(msg);
    }
}

/**
 * @function
 * @description Ping an application to determine its current state.
 *
 * @param projectID <Required | String> - An alphanumeric identifier for a project.
 * @param handler <Required | Any> - Selected project handler.
 *
 * @returns Promise<void>
 */
export async function isApplicationUp(projectID: string, handler: any): Promise<void> {
    try {
        const ignoreLog = true;
        const projectInfo = await getProjectInfo(projectID, ignoreLog);
        if (!projectInfo) {
            handler({ error: await locale.getTranslation("projectUtil.projectInfoError") });
            return;
        }

        const containerInfo: kubeutil.PodInfo | dockerutil.ContainerInfo = await getContainerInfo(projectInfo, containerInfoForceRefreshMap.get(projectInfo.projectID));
        if (!containerInfo) {
            handler({ error: await locale.getTranslation("projectUtil.appStatusError.errorGetContainerInfo") });
            return;
        }

        const port = containerInfo.internalPort;

        // If no ip or port then application is not running
        if (!port) {
            handler({ error: await locale.getTranslation("projectUtil.appStatusError.errorGetPort") });
            return;
        }

        if (process.env.IN_K8 !== "true" && !containerInfo.ip) {
            handler({ error: await locale.getTranslation("projectUtil.appStatusError.errorGetIP") });
            return;
        } else if (process.env.IN_K8 === "true" && !containerInfo.serviceName) {
            handler({ error: await locale.getTranslation("projectUtil.appStatusError.errorGetHostname") });
            return;
        }

        const defaultPath = "/health";
        let isDefaultPath: boolean = true;
        let path: string = defaultPath;

        if (projectInfo.contextRoot) {
            isDefaultPath = false;
            path = projectInfo.contextRoot;
        }

        if (projectInfo.healthCheck) {
            isDefaultPath = false;
            path = projectInfo.healthCheck;
        }
        // only update the detailed status on first time ping
        if (firstTimePingArray.indexOf(projectID) < 0) {
            firstTimePingArray.push(projectID);
            if (isDefaultPath) {
                updateDetailedAppStatus(projectID, containerInfo.ip, port, path, isDefaultPath);
            } else {
                updateDetailedAppStatus(projectID, containerInfo.ip, port, path);
            }
        }

        // default value of isHttps is false, overwrite if we have valid projectInfo.isHttps
        let isHttps: boolean = false;
        if (typeof projectInfo.isHttps == "boolean") {
            isHttps = projectInfo.isHttps;
        }

        const protocol = isHttps ? https : http;

        // Try to ping the application
        const options: any = {
            hostname: containerInfo.ip,
            port: port,
            path: path,
            method: "GET",
            timeout: 1000
        };

        if (isHttps) {
            options.rejectUnauthorized = false;
            options.secure = true;
        }

        if (process.env.IN_K8) {
            options.hostname = containerInfo.serviceName;
        }

        // For node.js applications, even if a response is received a timeout event can
        // still be sent so protect against this
        let statusCode: number = undefined;
        let isGoodStatusCode: Boolean = undefined;

        protocol.request(options, async (res) => {
            statusCode = res.statusCode;

            // We consider the app to be running if we get any non-error status code.
            isGoodStatusCode = statusCode >= 200 && statusCode < 400;

            if (isGoodStatusCode) {
                handler({ isAppUp: true });
            } else if (!isGoodStatusCode && path === "/health") {
                options.path = "/";

                protocol.request(options, async (res) => {
                    statusCode = res.statusCode;

                    // We consider the app to be running if we get any non-error status code.
                    isGoodStatusCode = statusCode >= 200 && statusCode < 400;

                    if (!isGoodStatusCode) {
                        handler({ isAppUp: false, error: await locale.getTranslation("projectUtil.appStatusError.badStatusCode", { statusCode: statusCode}) });
                    } else {
                        handler({ isAppUp: true });
                    }
                }).on("error", async (err) => {
                    handler({ isAppUp: false, error: await locale.getTranslation("projectUtil.appStatusError.errorGetAppStatus", { errMsg: err.message }) });
                }).on("timeout", async () => {
                    if (!statusCode) {
                        handler({ isAppUp: false, error: await locale.getTranslation("projectUtil.appStatusError.httpRequestTimeout") });
                    }
                }).end();
            } else {
                handler({ isAppUp: false, error: await locale.getTranslation("projectUtil.appStatusError.badStatusCode", { statusCode: statusCode}) });
            }
        }).on("error", async (err) => {
            handler({ isAppUp: false, error: await locale.getTranslation("projectUtil.appStatusError.errorGetAppStatus", { errMsg: err.message }) });
        }).on("timeout", async () => {
            if (!statusCode) {
                handler({ isAppUp: false, error: await locale.getTranslation("projectUtil.appStatusError.httpRequestTimeout") });
            }
        }).end();
    } catch (err) {
        handler({ error: await locale.getTranslation("projectUtil.appStatusError.errorGetAppStatus", { errMsg: err.message }) });
    }
}

/**
 * @function
 * @description Initialize the project list.
 *
 * @returns void
 */
export function setprojectList(): void {
    getAllProjectInfo((projectInfo: ProjectInfo) => {
        if (projectInfo.projectID) {
            logger.logProjectInfo("Initialize application state map for project: " + projectInfo.projectID, projectInfo.projectID);
            projectList.push(projectInfo.projectID);
        }
    });
}

/**
 * @function
 * @description Delete a project from the project list.
 *
 * @param projectID <Required | String> - An alphanumeric identifier for a project.
 *
 * @returns void
 */
export function deleteProjectFromList(projectID: string): void {
    const index = projectList.indexOf(projectID);
    if (index > -1) {
        projectList.splice(index, 1);
    }
}

/**
 * @function
 * @description Shut down all projects.
 *
 * @returns Promise<void>
 */
export async function shutdownProjects(): Promise<void> {
    const projectListTemp = projectList.slice();

    try {
        if (projectListTemp === undefined || projectListTemp.length === 0) {
            // projectListTemp is empty
            logger.logInfo("There are no projects with deployments");
            const data = {
                status: "success"
            };
            io.emitOnListener("filewatcherShutdown", data);
            logger.logInfo("Shutdown complete " + JSON.stringify(data));
        } else {
            // projectListTemp is not empty
            logger.logInfo("Project list: " + projectListTemp);
            projectListTemp.forEach(async projectID => {
                try {
                    await projectsController.projectDeletion(projectID).then(returnCode => {
                        switch (returnCode) {
                            case 200: {
                                logger.logInfo("DeleteProject: Project deleted " + projectID);
                                break;
                            }
                            case 404: {
                                const error = "DeleteProject: Project does not exist " + projectID;
                                logger.logError(error);
                                break;
                            }
                            case 500: {
                                const error = "DeleteProject: Internal error for project " + projectID;
                                logger.logError(error);
                                break;
                            }
                            default: {
                                logger.logError("DeleteProject: Project deletion failed with an unknown error " + projectID);
                            }
                        }
                    });

                    const index = projectListTemp.indexOf(projectID);
                    if (index > -1) {
                        projectListTemp.splice(index, 1);
                    }
                    if (projectListTemp.length == 0) {
                        const data = {
                            status: "success"
                        };
                        io.emitOnListener("filewatcherShutdown", data);
                        logger.logInfo("Shutdown complete " + JSON.stringify(data));
                    }
                } catch (err) {
                    const errMsg = "Failed to remove project " + projectID;
                    logger.logProjectError(errMsg, projectID);
                    logger.logProjectError(err, projectID);
                }
            });
        }
    } catch (err) {
        const data = {
            status: "failed",
            error: err
        };
        io.emitOnListener("filewatcherShutdown", data);
        logger.logError("Error occurred during shutdown " + err);
        logger.logError(JSON.stringify(data));
    }
}

/**
 * @function
 * @description Run a script for the respective project.
 *
 * @param projectInfo <Required | ProjectInfo> - The metadata information for a project.
 * @param script <Required | String> - The script to run.
 * @param command <Required | String> - The command to execute.
 *
 * @returns Promise<processManager.ProcessResult>
 */
export async function runScript(projectInfo: ProjectInfo, script: string, command: string): Promise<processManager.ProcessResult> {

    const projectID = projectInfo.projectID;
    const containerName = await getContainerName(projectInfo);
    const logName = getLogName(projectInfo.projectID, projectInfo.location);
    const logDir = await logHelper.getLogDir(projectInfo.projectID, projectInfo.projectName);
    const projectName = path.basename(projectInfo.location);
    let args = [projectInfo.location, LOCAL_WORKSPACE, projectID, command, containerName, String(projectInfo.autoBuildEnabled), logName, projectInfo.startMode,
        projectInfo.debugPort, "NONE", logDir];

    if (projectInfo.projectType == "odo") {
        const componentName: string = await getComponentName(projectName);

        args = [
            projectInfo.location,
            projectInfo.projectID,
            command,
            projectInfo.language,
            componentName,
            logDir,
            String(projectInfo.autoBuildEnabled)
        ];
    }

    return await processManager.spawnDetachedAsync(projectInfo.projectID, script, args, {});
}

/**
 * @function
 * @description Build and run a project.
 *
 * @param operation <Required | Operation> - The operation to build and run a project.
 *
 * @returns Promise<void>
 */
export async function buildAndRun(operation: Operation, command: string): Promise<void> {

    let event;

    if (command === "create") {
        event = "projectCreation";
    } else if (command == "update") {
        event = "projectChanged";
    }

    const projectLocation = operation.projectInfo.location;
    const projectID = operation.projectInfo.projectID;
    const projectName = projectLocation.split("/").pop();

    if (projectList.indexOf(projectID) === -1)
        projectList.push(projectID);

    logger.logProjectInfo("Building container for " + operation.projectInfo.projectType + " project " + projectLocation, projectID, projectName);

    operation.containerName = await getContainerName(operation.projectInfo);
    // Refer to the comment in getLogName function for this usage
    const logName = getLogName(operation.projectInfo.projectID, projectLocation);

    logger.logProjectInfo("Container name: " + operation.containerName, projectID, projectName);
    logger.logProjectInfo("Log name: " + logName, projectID, projectName);

    const projectEvent: ProjectEvent = {
        operationId: operation.operationId,
        projectID: operation.projectInfo.projectID,
        status: "failed"
    };

    if (operation.projectInfo.ignoredPaths) {
        projectEvent.ignoredPaths = operation.projectInfo.ignoredPaths;
    }
    if (operation.projectInfo.contextRoot) {
        projectEvent.contextRoot = operation.projectInfo.contextRoot;
    }
    if (typeof operation.projectInfo.isHttps == "boolean") {
        projectEvent.isHttps = operation.projectInfo.isHttps;
    }
    const buildInfo: BuildRequest = {
        projectLocation: projectLocation,
        LOCAL_WORKSPACE: LOCAL_WORKSPACE,
        projectID: projectID,
        containerName: operation.containerName,
        autoBuildEnabled: operation.projectInfo.autoBuildEnabled,
        logName: logName,
        hostPorts: [],
        containerPorts: []
    };

    const keyValuePair: UpdateProjectInfoPair = {
        key: "sentProjectInfo",
        value: false,
        saveIntoJsonFile: false
    };
    await projectsController.updateProjectInfo(projectID, keyValuePair);

    const in_k8 = process.env.IN_K8 ? "true" : "false";
    logger.logProjectInfo("In K8 environment: " + in_k8, projectID, projectName);
    if (process.env.IN_K8 === "true") {
        // Kubernetes environment
        await projectsController.updateProjectInfo(projectID, keyValuePair);

        try {
            logger.logProjectInfo("Beginning container build and run stage", projectID, projectName);
            await containerBuildAndRun(event, buildInfo, operation);
        } catch (err) {
            const errorMsg = `The container failed to start for project ` + projectName;
            logger.logProjectError(errorMsg.concat("\n  Cause: " + err.message).concat("\n " + err.stack), projectID, projectName);
            projectEvent.error = errorMsg;
            io.emitOnListener(event, projectEvent);
            return;
        }

    } else {
        // Local docker environment
        const keyValuePair: UpdateProjectInfoPair = {
            key: "buildRequest",
            value: false
        };
        await projectsController.updateProjectInfo(projectID, keyValuePair);

        try {
            logger.logProjectInfo("Beginning container build and run stage", projectID, projectName);
            await containerBuildAndRun(event, buildInfo, operation);
        } catch (err) {
            const errorMsg = `The container failed to start for project ` + projectName;
            logger.logProjectError(errorMsg.concat("\n  Cause: " + err.message).concat("\n " + err.stack), projectID, projectName);
            projectEvent.error = errorMsg;
            io.emitOnListener(event, projectEvent);
            return;
        }

        try {
            logger.logProjectInfo(`The container was started successfully for application ` + projectLocation, projectID, projectName);
            projectEvent.status = "success";

            logger.logProjectInfo("Looking up container information for " + operation.containerName, projectID, projectName);
            const containerInfo = await dockerutil.getApplicationContainerInfo(operation.projectInfo, operation.containerName);
            if (containerInfo) {
                containerInfoMap.set(operation.projectInfo.projectID, containerInfo);
                containerInfoForceRefreshMap.set(operation.projectInfo.projectID, false);
                projectEvent.host = containerInfo.ip;
                projectEvent.ports = {};
                projectEvent.containerId = containerInfo.containerId;

                if (containerInfo.exposedPort) {
                    projectEvent.ports.exposedPort = containerInfo.exposedPort;
                }
                if (containerInfo.internalPort) {
                    projectEvent.ports.internalPort = containerInfo.internalPort;
                }
                logger.logProjectInfo("Found container information: " + JSON.stringify(containerInfo), projectID, projectName);
            } else {
                containerInfoMap.delete(operation.projectInfo.projectID);
                containerInfoForceRefreshMap.delete(operation.projectInfo.projectID);
                logger.logProjectInfo("No containerInfo", projectID, projectName);
            }
            const logs = await getProjectLogs(operation.projectInfo);
            projectEvent.logs = logs;
        } catch (err) {
            logger.logProjectError(err, projectID, projectName);
            projectEvent.error = err;
        }
        keyValuePair.key = "sentProjectInfo";
        keyValuePair.value = true;
        await projectsController.updateProjectInfo(projectID, keyValuePair);

        io.emitOnListener(event, projectEvent);
        logger.logProjectInfo("Emitted event: " + event + "\n" + JSON.stringify(projectEvent), projectID, projectName);
        try {
            const newprojectInfo = await getProjectInfo(projectID);
            if (newprojectInfo.buildRequest) {
                logger.logProjectInfo("Found build request, rebuild project " + projectID, projectID, projectName);
            }
        } catch (err) {
            logger.logProjectError("Failed to get project info: " + err, projectID, projectName);
        }

        logger.logProjectInfo("Container build and run stage complete", projectID, projectName);
        // END: Local docker environment
    }
}

/**
 * @function
 * @description Container build and run for a project.
 *
 * @param buildInfo <Required | BuildRequest> - The build information object.
 *
 * @returns Promise<void>
 */
async function containerBuildAndRun(event: string, buildInfo: BuildRequest, operation: Operation): Promise<void> {
    const normalizedProjectLocation = path.resolve(buildInfo.projectLocation);
    const projectName = normalizedProjectLocation.split("/").reverse()[0];
    const logDir = await logHelper.getLogDir(buildInfo.projectID, projectName);
    const dockerBuildLog = path.resolve(buildInfo.projectLocation + "/../.logs/" + logDir, logHelper.buildLogs.dockerBuild + logHelper.logExtension);
    const projectImagePushRegistry = operation.projectInfo.deploymentRegistry;
    logger.logProjectInfo("projectInfo.deploymentRegistry: " + projectImagePushRegistry, buildInfo.projectID);
    if (process.env.IN_K8 === "true") {
        // Kubernetes environment

        const projectEvent: ProjectEvent = {
            operationId: operation.operationId,
            projectID: buildInfo.projectID,
            status: "failed"
        };

        const imagePushRegistry: string = await workspaceSettings.getImagePushRegistry();
        logger.logProjectInfo("Image Push Registry: " + imagePushRegistry, buildInfo.projectID);

        if (projectImagePushRegistry && projectImagePushRegistry != imagePushRegistry) {
            logger.logProjectError(projectEventErrorMsgs.wrongImagePushRegistry, buildInfo.projectID, projectName);
            projectEvent.error = projectEventErrorMsgs.wrongImagePushRegistry;
            await projectStatusController.updateProjectStatus(STATE_TYPES.buildState, buildInfo.projectID, BuildState.failed, "buildscripts.wrongImagePushRegistry");
            io.emitOnListener(event, projectEvent);
            return;
        }

        if (!imagePushRegistry.length) {
            logger.logProjectError(projectEventErrorMsgs.missingImagePushRegistry, buildInfo.projectID, projectName);
            projectEvent.error = projectEventErrorMsgs.missingImagePushRegistry;
            await projectStatusController.updateProjectStatus(STATE_TYPES.buildState, buildInfo.projectID, BuildState.failed, "buildscripts.missingImagePushRegistry");
            io.emitOnListener(event, projectEvent);
            return;
        }

        const keyValuePair: UpdateProjectInfoPair = {
            key: "deploymentRegistry",
            value: imagePushRegistry,
            saveIntoJsonFile: true
        };
        const projectInfo = await projectsController.updateProjectInfo(buildInfo.projectID, keyValuePair);
        logger.logProjectInfo("The projectInfo has been updated for imagePushRegistry: " + JSON.stringify(projectInfo), projectInfo.projectID);

        let defaultChartLocation = buildInfo.projectLocation + "/chart";
        const dirList = await utils.asyncReadDir(defaultChartLocation);
        let chartDirCounter = 0;
        for (const chartDir of dirList) {
            // Sometimes when we are pushing images to Kubernetes, .DS_Store files also get copied. Skip them...
            if (chartDir === ".DS_Store") {
                continue;
            }
            if (chartDirCounter > 0) {
                const msg = "The chart has more than one directory. Aborting Helm Install..";
                logger.logProjectError(msg, buildInfo.projectID);
                throw Error(msg);
            }
            defaultChartLocation = defaultChartLocation + "/" + chartDir;
            chartDirCounter ++;
        }

        logger.logProjectInfo("The chart location is: " + defaultChartLocation, buildInfo.projectID);

        // Copy project chart dir to a tmp location for chart modify and helm install
        const chartName = path.basename(defaultChartLocation);
        const tempChartLocation = "/tmp/" + projectName + "/" + chartName;
        logger.logProjectInfo("Copying chart from " + defaultChartLocation + " to " + tempChartLocation, buildInfo.projectID);

        await utils.asyncCopyDir(defaultChartLocation, tempChartLocation);
        // Change defaultChartLocation to tmp chart dir and get the parent folder of the chart
        defaultChartLocation = tempChartLocation;
        const chartParentFolder = path.dirname(defaultChartLocation);

        logger.logProjectInfo("Modifying charts and running Helm install from dir " + defaultChartLocation, buildInfo.projectID);

        // Modify the temp copy of the chart to add the needed labels and serviceAccount
        try {
            // Render the chart template
<<<<<<< HEAD
            await processManager.spawnDetachedAsync(buildInfo.projectID, "helm", ["template", buildInfo.containerName, defaultChartLocation, "--values=/file-watcher/scripts/override-values.yaml", "--set", "image.repository=" + deploymentRegistry + "/" + buildInfo.containerName, "--output-dir=" + chartParentFolder], {});
=======
            await processManager.spawnDetachedAsync(buildInfo.projectID, "helm", ["template", defaultChartLocation, "--name", buildInfo.containerName, "--values=/file-watcher/scripts/override-values.yaml", "--set", "image.repository=" + imagePushRegistry + "/" + buildInfo.containerName, "--output-dir=" + chartParentFolder], {});
>>>>>>> 4410819e

            // Find the locations of the deployment and service file
            const deploymentFile = (await processManager.spawnDetachedAsync(buildInfo.projectID, "bash", ["/file-watcher/scripts/kubeScripts/find-kube-resource.sh", defaultChartLocation, "Deployment"], {})).stdout;
            if (deploymentFile.length === 0) {
                throw Error("Unable to find a deployment file in the chart.");
            }
            const serviceFile = (await processManager.spawnDetachedAsync(buildInfo.projectID, "bash", ["/file-watcher/scripts/kubeScripts/find-kube-resource.sh", defaultChartLocation, "Service"], {})).stdout;
            if (serviceFile.length === 0) {
                throw Error("Unable to find a service file in the chart.");
            }

            // Add the missing labels to the chart
            await processManager.spawnDetachedAsync(buildInfo.projectID, "bash", ["/file-watcher/scripts/kubeScripts/modify-helm-chart.sh", deploymentFile, serviceFile, buildInfo.containerName, buildInfo.projectID], {});
        }
        catch (err) {
            logger.logProjectError("Error modifying the chart to add the necessary labels", buildInfo.projectID);
            throw Error(err);
        }
        let result;

        try {
            // If there's an existing failed Helm release, delete it. See https://github.com/helm/helm/issues/3353
            result = await processManager.spawnDetachedAsync(buildInfo.projectID, "helm", ["list", buildInfo.containerName, "--failed"], {});
            if (result.stdout.length !== 0) {
                if (projectStatusController.getAppState(buildInfo.projectID) == projectStatusController.AppState.started) {
                    await projectStatusController.updateProjectStatus(STATE_TYPES.appState, buildInfo.projectID, AppState.stopping, "");
                }
                await kubeutil.deleteHelmRelease(buildInfo.projectID, result.stdout.trim());
            }
        } catch (err) {
            // helm list -q for an invalid release returns 1, so catch it here and log msg
            logger.logProjectInfo(err, buildInfo.projectID);
            logger.logProjectInfo("Helm Release " + buildInfo.containerName + " already deleted", buildInfo.projectID);
        }

        await projectStatusController.updateProjectStatus(STATE_TYPES.buildState, buildInfo.projectID, BuildState.inProgress, "buildscripts.buildImage");
        try {
            logger.logProjectInfo("Build container image", buildInfo.projectID);
            const projectInfo = await getProjectInfo(buildInfo.projectID);
            const language = projectInfo.language;
            await dockerutil.buildImage(buildInfo.projectID, language, buildInfo.containerName, [], buildInfo.projectLocation, true, dockerBuildLog);
            const imageLastBuild = Date.now();
            logger.logProjectInfo("Container image build stage complete.", buildInfo.projectID);
            await projectStatusController.updateProjectStatus(STATE_TYPES.buildState, buildInfo.projectID, BuildState.inProgress, "buildscripts.containerBuildSuccess", imageLastBuild.toString());
        } catch (err) {
            const msg = "Build image stage failed for " + projectName;
            logger.logProjectError(msg, buildInfo.projectID, buildInfo.containerName);
            logger.logProjectError(err, buildInfo.projectID, buildInfo.containerName);
            await projectStatusController.updateProjectStatus(STATE_TYPES.buildState, buildInfo.projectID, BuildState.failed, "buildscripts.buildFail");
            await projectStatusController.updateProjectStatus(STATE_TYPES.appState, buildInfo.projectID, AppState.stopped, " ");
            throw new Error(msg);
        }

        try {
            // Tag and push image
            // Tag and push the docker registry image, which we will use during the helm install
            await dockerutil.tagAndPushImage(buildInfo.projectID, buildInfo.containerName, imagePushRegistry);
        } catch (err) {
            const msg = "Failed to push image to the registry for " + projectName;
            logger.logProjectError(msg, buildInfo.projectID, buildInfo.containerName);
            logger.logProjectError(err, buildInfo.projectID, buildInfo.containerName);
            await projectStatusController.updateProjectStatus(STATE_TYPES.buildState, buildInfo.projectID, BuildState.failed, "buildscripts.invalidImagePushRegistry");
            await projectStatusController.updateProjectStatus(STATE_TYPES.appState, buildInfo.projectID, AppState.stopped, " ");
            throw new Error(msg);
        }

        try {
            // Install Helm Deployment
            const installResult = await kubeutil.installChart(buildInfo.projectID, buildInfo.containerName, defaultChartLocation, imagePushRegistry);
            await appendToBuildLogFile(buildInfo, installResult.stdout, logDir);
        } catch (err) {
            const msg = "Helm chart install stage failed for " + projectName;
            logger.logProjectError(msg, buildInfo.projectID, buildInfo.containerName);
            logger.logProjectError(err, buildInfo.projectID, buildInfo.containerName);
            let buildLogMsg = msg + "\n" + err.stderr;
            if (err.stderr && err.stderr.endsWith("already exists")) {
                buildLogMsg += "\nThis can happen when two or more projects define the same resource(s) (eg. deployment) in their chart. Ensure each project defines unique resources and delete any resources left behind by previous installs.";
            }
            await appendToBuildLogFile(buildInfo, buildLogMsg, logDir);
            await projectStatusController.updateProjectStatus(STATE_TYPES.buildState, buildInfo.projectID, BuildState.failed, "buildscripts.buildFail");
            await projectStatusController.updateProjectStatus(STATE_TYPES.appState, buildInfo.projectID, AppState.stopped, " ");
            throw new Error(msg);
        }

        try {
            // If there are any terminating containers matching the project's label, delete them to ensure they go away immediately
            await processManager.spawnDetachedAsync(buildInfo.projectID, "bash", ["/file-watcher/scripts/kubeScripts/clear-terminating-pods.sh", buildInfo.containerName], {});
        } catch (err) {
            // Only log an error when this happens, don't
            logger.logProjectError("Error attempting to delete the terminating pods for the project", buildInfo.projectID);
        }

        await projectStatusController.updateProjectStatus(STATE_TYPES.buildState, buildInfo.projectID, BuildState.success, " ");
        await projectStatusController.updateProjectStatus(STATE_TYPES.appState, buildInfo.projectID, AppState.starting, " ");

        const intervalID: NodeJS.Timer = setInterval(isApplicationPodUp, 1000, buildInfo, projectName, operation, event);
        isApplicationPodUpIntervalMap.set(buildInfo.projectID, intervalID);

    } else {
        // Local Docker
        await projectStatusController.updateProjectStatus(STATE_TYPES.buildState, buildInfo.projectID, BuildState.inProgress, "buildscripts.buildImage");
        try {
            logger.logProjectInfo("Build container image", buildInfo.projectID);
            const projectInfo = await getProjectInfo(buildInfo.projectID);
            const language = projectInfo.language;
            await dockerutil.buildImage(buildInfo.projectID, language, buildInfo.containerName, [], buildInfo.projectLocation, true, dockerBuildLog);
            logger.logProjectInfo("Container image build stage complete.", buildInfo.projectID);
            const imageLastBuild = Date.now();
            await projectStatusController.updateProjectStatus(STATE_TYPES.buildState, buildInfo.projectID, BuildState.success, " ", imageLastBuild.toString());
            await projectStatusController.updateProjectStatus(STATE_TYPES.appState, buildInfo.projectID, AppState.starting, "");
        } catch (err) {
            const msg = "Build image stage failed for " + projectName;
            logger.logProjectError(msg, buildInfo.projectID);
            logger.logProjectError("Error output:\n" + err.stdout, buildInfo.projectID);
            await projectStatusController.updateProjectStatus(STATE_TYPES.buildState, buildInfo.projectID, BuildState.failed, "buildscripts.buildFail");
            await projectStatusController.updateProjectStatus(STATE_TYPES.appState, buildInfo.projectID, AppState.stopped, "");
            throw new Error(msg);
        }

        // start the container
        try {
            await runLocalContainer(buildInfo);
        } catch (err) {
            /* Docker run can sometimes inexplicably fail with the following error:
             *   docker: Error response from daemon: driver failed programming external connectivity
             *   on endpoint <project>: Error starting userland proxy: listen tcp 0.0.0.0:43273: bind: address already in use.
             *
             * Workaround: Retry once if we hit this error.
             */
            logger.logProjectInfo("Retrying start container stage.", buildInfo.projectID);
            try {
                await runLocalContainer(buildInfo);
            } catch (err) {
                await projectStatusController.updateProjectStatus(STATE_TYPES.appState, buildInfo.projectID, AppState.stopped, "");
            }
        }
    }
}

/**
 * @function
 * @description Run a local container.
 *
 * @param buildInfo <Required | BuildRequest> - The build information object.
 * @param buildOutput <Required | String> - The build output.
 */
async function runLocalContainer(buildInfo: BuildRequest): Promise<void> {
    const normalizedProjectLocation = path.resolve(buildInfo.projectLocation);
    const projectName = normalizedProjectLocation.split("/").reverse()[0];
    const logDir = await logHelper.getLogDir(buildInfo.projectID, projectName);
    const appLog = path.resolve(buildInfo.projectLocation + "/../.logs/" + logDir, logHelper.appLogs.app + logHelper.logExtension);
    try {
        // If there is an existing container then remove it before attempting to run a new container
        const result = await processManager.spawnDetachedAsync(buildInfo.projectID, "docker", ["ps", "-a", "-q", "-f", "name=^/" + buildInfo.containerName + "$"], {});
        if (result.stdout.length !== 0) {
            logger.logProjectInfo(buildInfo.containerName + " already exists. Removing existing container...", buildInfo.projectID);
            await processManager.spawnDetachedAsync(buildInfo.projectID, "docker", ["rm", "-f", result.stdout.trim()], {});
            logger.logProjectInfo("The existing container was successfully removed.", buildInfo.projectID);
        }

        // Check for pre-existing port mappings so that they can be reused for incremental builds
        const containerInfo = containerInfoMap.get(buildInfo.projectID);
        if (containerInfo && containerInfo.hostPorts.length > 0 && containerInfo.containerPorts.length > 0) {
            buildInfo.hostPorts = containerInfo.hostPorts;
            buildInfo.containerPorts = containerInfo.containerPorts;
        }
        logger.logProjectInfo("Starting container...", buildInfo.projectID);
        await dockerutil.runContainer(buildInfo, buildInfo.containerName);

        // stream the app container logs - Local
        logger.logProjectInfo("Streaming application logs on Local for " + buildInfo.projectID, buildInfo.projectID);
        await processManager.spawnDetachedAsync(buildInfo.projectID, "/file-watcher/scripts/dockerScripts/docker-app-log.sh", [appLog, buildInfo.containerName,
            process.env.IN_K8, buildInfo.projectID], {});

        logger.logProjectInfo("Container started successfully.", buildInfo.projectID);
    } catch (err) {
        const msg = "Start container stage failed for " + projectName;
        logger.logProjectError(msg, buildInfo.projectID, buildInfo.containerName);
        logger.logProjectError(err, buildInfo.projectID, buildInfo.containerName);
        throw new Error(msg);
    }
}

/**
 * @function
 * @description Append to the build log file.
 *
 * @param buildInfo <Required | BuildRequest> - The build information object.
 * @param buildOutput <Required | String> - The build output.
 *
 * @returns Promise<void>
 */
async function appendToBuildLogFile(buildInfo: BuildRequest, output: string, logDir: string): Promise<void> {
    // create build log
    const logDirectory = path.resolve(buildInfo.projectLocation + "/../.logs/" + logDir);
    const logPath = path.join(logDirectory, logHelper.buildLogs.dockerBuild + logHelper.logExtension);
    const timestamp = moment().tz(moment.tz.guess()).format("ddd MMM D HH:mm:ss z YYYY");
    await appendFileAsync(logPath, "\n\n" + output + "\n" + timestamp);
    logger.logProjectInfo("Build log created: " + logPath, buildInfo.projectID);
}

/**
 * @function
 * @description Check to see if the application pod is up.
 *
 * @param buildInfo <Required | BuildRequest> - The build information object.
 * @param projectName <Required | String> - The project name.
 *
 * @returns Promise<void>
 */
export async function isApplicationPodUp(buildInfo: BuildRequest, projectName: string, operation: Operation, event: string): Promise<void> {
    let isPodRunning = false;
    let isPodFailed = false;
    const releaseLabel = "release=" + buildInfo.containerName;
    const intervalID: NodeJS.Timer = isApplicationPodUpIntervalMap.get(buildInfo.projectID);
    const resp = await k8sClient.api.v1.namespaces(KUBE_NAMESPACE).pods.get({ qs: { labelSelector: releaseLabel } });

    // We are getting the list of pods by the release label
    const podInfo = resp.body;
    if (podInfo && podInfo.items && (Object.keys(podInfo.items).length > 0)) {
        for (const pod of podInfo.items) {
            if (pod.status && Object.keys(pod.status.containerStatuses).length > 0) {
                for (const containerStatus of pod.status.containerStatuses) {
                    // Container state entries are running, terminated, waiting
                    // Container waiting reasons are: ContainerCreating, CrashLoopBackOff, ErrImagePull, ImagePullBackOff
                    if (pod.status.phase && pod.status.phase == "Running" && containerStatus.state && containerStatus.state.running && pod.metadata.deletionTimestamp === undefined) {
                        isPodRunning = true;
                    } else if (containerStatus.state && containerStatus.state.waiting &&
                        containerStatus.state.waiting.reason &&
                        (containerStatus.state.waiting.reason === "CrashLoopBackOff" || containerStatus.state.waiting.reason === "ErrImagePull" || containerStatus.state.waiting.reason === "ImagePullBackOff")) {
                        logger.logProjectError("The pod for helm release " + buildInfo.containerName + " has failed to start, with reason: " + containerStatus.state.waiting.reason, buildInfo.projectID);
                        isPodFailed = true;
                    } else if (pod.status.phase && (pod.status.phase == "Failed" || pod.status.phase == "Unknown")) {
                        isPodFailed = true;
                    }
                }
            }
        }
    }

    if (isPodRunning) {
        logger.logProjectInfo("The pod for helm release " + buildInfo.containerName + " is now up", buildInfo.projectID);
        // Clear the isApplicationPodUp function interval
        logger.logProjectInfo("Clearing the isApplicationPodUp interval", buildInfo.projectID);
        clearInterval(intervalID);
        isApplicationPodUpIntervalMap.delete(buildInfo.projectID);
        getPODInfoAndSendToPortal(operation, event);
    }

    if (isPodFailed) {
        const translatedmsg = await locale.getTranslation("buildscripts.podFailedToStart", { projectName: projectName });
        logger.logProjectError(translatedmsg, buildInfo.projectID, buildInfo.containerName);
        await projectStatusController.updateProjectStatus(STATE_TYPES.appState, buildInfo.projectID, AppState.stopped, "buildscripts.podFailedToStart", undefined, undefined, translatedmsg);
        await kubeutil.printHelmStatus(buildInfo.projectID, buildInfo.containerName);
        await kubeutil.deleteHelmRelease(buildInfo.projectID, buildInfo.containerName);
        // Clear the isApplicationPodUp function interval
        logger.logProjectInfo("Clearing the isApplicationPodUp interval", buildInfo.projectID);
        clearInterval(intervalID);
        isApplicationPodUpIntervalMap.delete(buildInfo.projectID);
        getPODInfoAndSendToPortal(operation, event);
    }
}

/**
 * @function
 * @description Remove a project.
 *
 * @param projectInfo <Required | ProjectInfo> - The metadata information for a project.
 *
 * @returns Promise<void>
 */
export async function removeProject(projectInfo: ProjectInfo): Promise<void> {

    const projectID = projectInfo.projectID;
    const projectName = projectInfo.location.split("/").pop();
    const containerName = await getContainerName(projectInfo);
    logger.logProjectInfo("removeProject: Kill running processes and remove container... ", projectID, projectName);
    logger.logProjectInfo("Project ID:        " + projectInfo.projectID, projectID, projectName);
    logger.logProjectInfo("Project Location:  " + projectInfo.location, projectID, projectName);
    logger.logProjectInfo("Project Type:      " + projectInfo.projectType, projectID, projectName);
    logger.logProjectInfo("Project Container: " + containerName, projectID, projectName);

    processManager.killRunningProcesses(projectInfo.projectID, projectName);

    if (process.env.IN_K8 === "true") {
        const imagePushRegistry = projectInfo.deploymentRegistry;
        logger.logProjectInfo("projectInfo.deploymentRegistry: " + imagePushRegistry, projectID);

        const intervalID: NodeJS.Timer = isApplicationPodUpIntervalMap.get(projectInfo.projectID);
        if (intervalID != undefined) {
            // Clear the isApplicationPodUp function interval
            logger.logProjectInfo("Clearing the isApplicationPodUp interval", projectInfo.projectID);
            clearInterval(intervalID);
            isApplicationPodUpIntervalMap.delete(projectInfo.projectID);
        }
        try {
            kubeutil.deleteHelmRelease(projectInfo.projectID, containerName);
        } catch (err) {
            const msg = "Error removing deployment for project " + projectInfo.projectID;
            logger.logProjectError(msg, projectID, projectName);
        }

        // kill application log process
        await processManager.spawnDetachedAsync(projectID, "/file-watcher/scripts/dockerScripts/docker-remove.sh", [containerName, process.env.IN_K8], {});

        try {
            const result = await processManager.spawnDetachedAsync(projectInfo.projectID, "buildah", ["images", "-qa", "-f", "reference=" + containerName], {});
            // If output of the above command is not empty, handle it
            if (result.stdout.length !== 0) {
                await dockerutil.removeImage(projectInfo.projectID, result.stdout.trim());
            }
        } catch (err) {
            const msg = "Error removing image " + containerName + " and/or " + imagePushRegistry + "/" + containerName;
            logger.logProjectError(err, projectInfo.projectID);
            logger.logProjectInfo(msg, projectInfo.projectID);
        }
    } else {
        try {
            await dockerutil.removeContainer(projectInfo.projectID, containerName);
        } catch (err) {
            const msg = "Project deletion encountered an error for project " + projectInfo.projectID;
            logger.logProjectError(msg, projectID, projectName);
        }
    }

    containerInfoMap.delete(projectInfo.projectID);
    containerInfoForceRefreshMap.delete(projectInfo.projectID);

    if (process.env.IN_K8 === "true") {
        dockerutil.removeDanglingImages();
    }
}

/**
 * @function
 * @description Get a friendly representation of the project type.
 *
 * @param internalProjectType <Required | String> - An internal project type representation e.g "nodejs" -> "Node.js"
 *
 * @returns string
 */
export function getUserFriendlyProjectType(internalProjectType: string): string {
    switch (internalProjectType) {
        case "liberty":
            return "Microprofile";
        case "spring":
            return "Spring";
        case "swift":
            return "Swift";
        case "nodejs":
            return "Node.js";
        case "docker":
            // Possibly return the language? So if it's a docker, python project, return "Python" ?
            return "Docker";
        default:
            logger.logInfo("Possible extension project type " + internalProjectType);
            return internalProjectType.charAt(0).toUpperCase() + internalProjectType.slice(1);
    }
}

/**
 * @function
 * @description get running pod infomation and send back to portal through socket event.
 *
 * @param operation <Required | Operation> - Operation object for the project.
 *
 * @returns Promise<any>
 */
async function getPODInfoAndSendToPortal(operation: Operation, event: string = "projectCreation"): Promise<any> {
    const projectEvent: ProjectEvent = {
        operationId: operation.operationId,
        projectID: operation.projectInfo.projectID,
        status: "failed"
    };

    const projectInfo = operation.projectInfo;
    const projectLocation = projectInfo.location;
    const projectID = projectInfo.projectID;
    const projectName = projectInfo.projectName;
    const keyValuePair: UpdateProjectInfoPair = {
        key: "buildRequest",
        value: false
    };

    if (projectInfo.ignoredPaths) {
        projectEvent.ignoredPaths = projectInfo.ignoredPaths;
    }
    if (projectInfo.contextRoot) {
        projectEvent.contextRoot = projectInfo.contextRoot;
    }
    if (typeof projectInfo.isHttps == "boolean") {
        projectEvent.isHttps = projectInfo.isHttps;
    }

    const logDir = await logHelper.getLogDir(projectID, projectName);
    const appLog = path.resolve(projectLocation + "/../.logs/" + logDir, logHelper.appLogs.app + logHelper.logExtension);

    try {
        logger.logProjectInfo(`The container was started successfully for application ` + projectLocation, projectID, projectName);

        logger.logProjectInfo("The project location for " + projectID + " is " + projectLocation, projectID, projectName);

        const containerInfo = await kubeutil.getApplicationContainerInfo(projectInfo, operation);
        projectEvent.status = "success";
        if (containerInfo) {
            containerInfoMap.set(projectID, containerInfo);
            containerInfoForceRefreshMap.set(projectID, false);
            if (containerInfo.ip) {
                projectEvent.host = containerInfo.ip;
            }

            projectEvent.ports = {};
            projectEvent.podName = containerInfo.podName;

            if (containerInfo.exposedPort) {
                projectEvent.ports.exposedPort = containerInfo.exposedPort;
            }
            if (containerInfo.internalPort) {
                projectEvent.ports.internalPort = containerInfo.internalPort;
            }
            logger.logProjectInfo("Found container information: " + JSON.stringify(containerInfo), projectID, projectName);
        } else {
            containerInfoMap.delete(projectID);
            containerInfoForceRefreshMap.delete(projectID);
            logger.logProjectInfo("No containerInfo", projectID, projectName);
        }

        // stream the app container logs - Kubernetes
        logger.logProjectInfo("Streaming application logs on Kubernetes for " + projectID, projectID);
        await processManager.spawnDetachedAsync(projectID, "/file-watcher/scripts/dockerScripts/docker-app-log.sh", [appLog, operation.containerName,
            process.env.IN_K8, projectID], {});

        const logs = await getProjectLogs(projectInfo);
        projectEvent.logs = logs;

        // Expose an ingress for the project
        const servicePort = parseInt(containerInfo.internalPort, 10);
        const baseURL = await kubeutil.exposeOverIngress(projectID, operation.projectInfo.isHttps, servicePort);

        // Set the appBaseURL to the ingress URL of the project
        const updatedProjectInfo: ProjectInfo = operation.projectInfo;
        projectEvent.appBaseURL = baseURL;
        updatedProjectInfo.appBaseURL = baseURL;
        await projectsController.saveProjectInfo(projectID, updatedProjectInfo, true);
    } catch (err) {
        logger.logProjectError(err, projectID, projectName);
        projectEvent.error = err;
    }

    keyValuePair.key = "sentProjectInfo";
    keyValuePair.value = true;
    await projectsController.updateProjectInfo(projectID, keyValuePair);

    io.emitOnListener(event, projectEvent);
    logger.logProjectInfo("Emitted event: " + event + "\n" + JSON.stringify(projectEvent), projectID, projectName);

    try {
        const newprojectInfo = await getProjectInfo(projectID);
        if (newprojectInfo.buildRequest) {
            logger.logProjectInfo("Found build request, rebuild project " + projectID, projectID, projectName);
        }
    } catch (err) {
        logger.logProjectError("Failed to get project info: " + err, projectID, projectName);
    }

    logger.logProjectInfo("Container build and helm install stage complete", projectID, projectName);
    // END: Kubernetes environment
}


/**
 * @function
 * @description restart a project
 *
 * @param operation <Required | Operation> - Operation object for the project.
 * @param startMode <Required | string> -  The specific startMode for restarting the project.
 * @param eventName <Required | string> -  The specific socket eventName to use to send databack to portal.
 *
 * @returns Promise<any>
 */
export async function restartProject(operation: Operation, startMode: string, eventName: string): Promise<any> {
    let portNumberChanged = false;
    const projectInfo = operation.projectInfo;
    const projectID = projectInfo.projectID;
    const projectHandler = await projectExtensions.getProjectHandler(projectInfo);
    if (startMode === StartModes.debug || startMode === StartModes.debugNoInit) {
        portNumberChanged = await hasDebugPortChanged(projectInfo);
    }

    console.log("restarting with operation %j\n", operation);
    console.log("restarting with start mode %s\n", startMode);
    console.log("restarting with eventName %s\n", eventName);

    const cachedStartMode = projectInfo.startMode;
    // need to rebuild the container in oder to change the port
    if (portNumberChanged) {
        logger.logProjectInfo("Rebuilding the project due to debug port changed.", projectID);
        projectInfo.startMode = startMode;
            projectHandler.rebuild(projectInfo).then(async () => {
                await projectHandler.start(projectInfo);
                const keyValuePair: UpdateProjectInfoPair = {
                    key : "startMode",
                    value: startMode,
                    saveIntoJsonFile: true
                };
                projectsController.updateProjectInfo(projectID, keyValuePair);
                logger.logProjectInfo("Project start for restart was successful", projectID);
                const containerInfo: any = await getContainerInfo(projectInfo, true);
                const data: any = {
                    operationId: operation.operationId,
                    projectID: projectID,
                    status: "success",
                    startMode: startMode,
                    ports: {
                        exposedPort: containerInfo.exposedPort,
                        internalPort: containerInfo.internalPort
                    }
                };
                if (containerInfo.containerId) {
                    data.containerId = containerInfo.containerId;
                }
                if (containerInfo.exposedDebugPort) {
                    data.ports.exposedDebugPort = containerInfo.exposedDebugPort;
                }
                if (containerInfo.internalDebugPort) {
                    data.ports.internalDebugPort = containerInfo.internalDebugPort;
                }

                io.emitOnListener(eventName, data);
        }, (err: Error)  => {
            logger.logProjectError("Project rebuild failed with message: " + err.message, projectID);
            const data: any = {
                operationId: operation.operationId,
                projectID: projectID,
                status: "failed",
                errorMsg: err.message
            };
            if (eventName === "projectSettingsChanged") {
                data.name = "debugPort";
            }
            io.emitOnListener(eventName, data);
            // the only case the project restart failed. Startmode needs to be changed back
            projectInfo.startMode = cachedStartMode;
        });
    } else {
        // Try to stop the project. Emit a restart result failure if it fails.
        projectHandler.stop(projectInfo).then(() => {
            logger.logProjectInfo("Project stop for restart was successful", projectID);
        }, (err: Error) => {
            logger.logProjectError("Project stop for restart failed with message: " + err.message, projectID);
            const data: any = {
                operationId: operation.operationId,
                projectID: projectID,
                status: "failed",
                errorMsg: err.message
            };
            if (eventName === "projectSettingsChanged") {
                data.name = "debugPort";
            }
            io.emitOnListener(eventName, data);
        });

        // Once the project is stopped, request it to start, then emit a restart result success when it does.
        projectStatusController.waitForApplicationState(projectID, AppState.stopped, async (err: string, appState: AppState) => {
            try {
                projectInfo.startMode = startMode;
                await projectHandler.start(projectInfo);
                const keyValuePair: UpdateProjectInfoPair = {
                    key : "startMode",
                    value: startMode,
                    saveIntoJsonFile: true
                };
                projectsController.updateProjectInfo(projectID, keyValuePair);
                logger.logProjectInfo("Project start for restart was successful", projectID);
                const containerInfo: any = await getContainerInfo(projectInfo, true);
                const data: any = {
                    operationId: operation.operationId,
                    projectID: projectID,
                    status: "success",
                    startMode: startMode,
                    ports: {
                        exposedPort: containerInfo.exposedPort,
                        internalPort: containerInfo.internalPort
                    }
                };
                if (containerInfo.containerId) {
                    data.containerId = containerInfo.containerId;
                }
                if (containerInfo.exposedDebugPort) {
                    data.ports.exposedDebugPort = containerInfo.exposedDebugPort;
                }
                if (containerInfo.internalDebugPort) {
                    data.ports.internalDebugPort = containerInfo.internalDebugPort;
                }
                if (eventName === "projectSettingsChanged") {
                    data.name = "debugPort";
                }
                io.emitOnListener(eventName, data);
            } catch (err) {
                logger.logProjectError("Project start for restart failed with message: " + err.message, projectID);
                const data: any = {
                    operationId: operation.operationId,
                    projectID: projectID,
                    status: "failed",
                    errorMsg: err.message
                    // In this case, the startMode does not change
                };
                if (eventName === "projectSettingsChanged") {
                    data.name = "debugPort";
                }
                io.emitOnListener(eventName, data);
                // the only case the project restart failed. Startmode needs to be changed back
                projectInfo.startMode = cachedStartMode;
            }
        });
    }
}

/**
 * @function
 * @description Update detailed app status.
 *
 * @param projectID <Required | String> - An alphanumeric identifier for a project.
 * @param ip <Required | String> - The project ip that Turbine pings.
 * @param port <Required | String> - The project port that Turbine pings.
 * @param path <Required | String> - The project path that Turbine pings.
 *
 * @returns Promise<void>
 */
export async function updateDetailedAppStatus(projectID: string, ip: string, port: string, path: string, isDefaultPath?: boolean): Promise<void> {
    const oldState = appStateMap.get(projectID).state;
    const oldMsg = appStateMap.get(projectID).msg;

    let pingPathEvent: DetailedAppStatus;

    if (isDefaultPath) {
        pingMessage = await locale.getTranslation("projectUtil.defaultPingPathMessage", { ip: ip, port: port, path: path });
    } else {
        pingMessage = await locale.getTranslation("projectUtil.pingMessage", { ip: ip, port: port, path: path });
    }

    pingPathEvent = {
        severity: "INFO",
        message: pingMessage,
        notify: false
    };

    if (oldState === AppState.starting) {
        projectStatusController.updateProjectStatus(STATE_TYPES.appState, projectID, AppState.starting, oldMsg, undefined, undefined, oldMsg, pingPathEvent);
    }
}<|MERGE_RESOLUTION|>--- conflicted
+++ resolved
@@ -1502,11 +1502,7 @@
         // Modify the temp copy of the chart to add the needed labels and serviceAccount
         try {
             // Render the chart template
-<<<<<<< HEAD
-            await processManager.spawnDetachedAsync(buildInfo.projectID, "helm", ["template", buildInfo.containerName, defaultChartLocation, "--values=/file-watcher/scripts/override-values.yaml", "--set", "image.repository=" + deploymentRegistry + "/" + buildInfo.containerName, "--output-dir=" + chartParentFolder], {});
-=======
-            await processManager.spawnDetachedAsync(buildInfo.projectID, "helm", ["template", defaultChartLocation, "--name", buildInfo.containerName, "--values=/file-watcher/scripts/override-values.yaml", "--set", "image.repository=" + imagePushRegistry + "/" + buildInfo.containerName, "--output-dir=" + chartParentFolder], {});
->>>>>>> 4410819e
+            await processManager.spawnDetachedAsync(buildInfo.projectID, "helm", ["template", buildInfo.containerName, defaultChartLocation, "--values=/file-watcher/scripts/override-values.yaml", "--set", "image.repository=" + imagePushRegistry + "/" + buildInfo.containerName, "--output-dir=" + chartParentFolder], {});
 
             // Find the locations of the deployment and service file
             const deploymentFile = (await processManager.spawnDetachedAsync(buildInfo.projectID, "bash", ["/file-watcher/scripts/kubeScripts/find-kube-resource.sh", defaultChartLocation, "Deployment"], {})).stdout;
