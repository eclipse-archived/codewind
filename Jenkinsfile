--- conflicted
+++ resolved
@@ -238,12 +238,9 @@
                         # Run the API tests now Portal has started
                         cd test/
                         npm run apitest
-<<<<<<< HEAD
-=======
-                        if [ $? -ne 0 ]; then
-                            exit 1
-                        fi
->>>>>>> 0c5fc2e4
+                        if [ $? -ne 0 ]; then
+                            exit 1
+                        fi
                         '''
 
                     }
