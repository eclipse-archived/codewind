#!groovy
pipeline {
    agent {
        label "docker-build"
    }
    
    triggers {	
      issueCommentTrigger('trigger_build')	
    }

    options {
        timestamps()
        skipStagesAfterUnstable()
    }

    stages {
        stage('Build Docker images') {
            steps {
                withDockerRegistry([url: 'https://index.docker.io/v1/', credentialsId: 'docker.com-bot']) {
                    
                    // NOTE: change of this sh call should be in sync with './script/build.sh'. 
                    sh '''#!/usr/bin/env bash

                        # Docker system prune
                        echo "Docker system prune ..."
                        docker system df
                        docker system prune -a --volumes -f
                        docker builder prune -a -f
                        docker system df
                        df -lh

                        echo "Starting build for Eclipse Codewind ..."
                        
                        DIR=`pwd`;
                        SRC_DIR=$DIR/src;
                        PFE=pfe
                        INITIALIZE=initialize
                        PERFORMANCE=performance;
                        ARCH=`uname -m`;
                        TAG=latest;
                        REGISTRY=eclipse

                        # On intel, uname -m returns "x86_64", but the convention for our docker images is "amd64"
                        if [ "$ARCH" == "x86_64" ]; then
                            IMAGE_ARCH="amd64"
                        else
                            IMAGE_ARCH=$ARCH
                        fi

                        ALL_IMAGES="$PFE $PERFORMANCE $INITIALIZE";

                        # Copy .env over to file-watcher
                        if [ -f $DIR/.env ]; then
                            echo -e "\nCopying $DIR/.env to ${SRC_DIR}/${PFE}/file-watcher/scripts/.env\n"
                            cp $DIR/.env ${SRC_DIR}/${PFE}/file-watcher/scripts/.env
                        fi

                        # Copy the license files to the portal, performance, initialize
                        cp -r $DIR/LICENSE.md ${SRC_DIR}/pfe/portal/
                        cp -r $DIR/NOTICE.md ${SRC_DIR}/pfe/portal/
                        cp -r $DIR/LICENSE ${SRC_DIR}/initialize/
                        cp -r $DIR/NOTICE.md ${SRC_DIR}/initialize/
                        cp -r $DIR/LICENSE.md ${SRC_DIR}/performance/
                        cp -r $DIR/NOTICE.md ${SRC_DIR}/performance/

                        # Copy the docs into portal
                        cp -r $DIR/docs ${SRC_DIR}/pfe/portal/

                        echo -e "\n+++   DOWNLOADING EXTENSIONS   +++\n";
                        mkdir -p ${SRC_DIR}/pfe/extensions
                        rm -f ${SRC_DIR}/pfe/extensions/codewind-appsody-extension-*.zip
                        curl -Lo ${SRC_DIR}/pfe/extensions/codewind-appsody-extension-0.5.0.zip https://github.com/eclipse/codewind-appsody-extension/archive/0.5.0.zip

                        # BUILD IMAGES
                        # Uses a build file in each of the directories that we want to use
                        echo -e "\n+++   BUILDING DOCKER IMAGES   +++\n";

                        for image in $ALL_IMAGES
                        do
                            export IMAGE_NAME=codewind-$image-$IMAGE_ARCH
                            echo Building image $IMAGE_NAME;
                            cd ${SRC_DIR}/${image};
                            time sh build Dockerfile_${ARCH};

                            if [ $? -eq 0 ]; then
                                echo "+++   SUCCESSFULLY BUILT $IMAGE_NAME   +++";
                            else
                                echo "+++   FAILED TO BUILD $IMAGE_NAME - exiting.   +++";
                                exit 12;
                            fi
                        done;
                        echo -e "\n+++   ALL DOCKER IMAGES SUCCESSFULLY BUILT   +++\n";
                        docker images | grep codewind;
                    '''
                }
            }
        }  
        
        stage('Run Codewind test suite') {  
            options {
                timeout(time: 2, unit: 'HOURS') 
            }          
                steps {
                    withEnv(["PATH=$PATH:~/.local/bin;NOBUILD=true"]){
                    withDockerRegistry([url: 'https://index.docker.io/v1/', credentialsId: 'docker.com-bot']) {
                        sh '''#!/usr/bin/env bash
                        echo "Starting tests for Eclipse Codewind ..."
                        export PATH=$PATH:/home/jenkins/.jenkins/tools/jenkins.plugins.nodejs.tools.NodeJSInstallation/node_js/bin/

                        ARCH=`uname -m`;
                        printf "\n\n${MAGENTA}Platform: $ARCH ${RESET}\n"

                        # Install nvm to easily set version of node to use
                        curl -o- https://raw.githubusercontent.com/nvm-sh/nvm/v0.34.0/install.sh | bash
                        export NVM_DIR="$HOME/.nvm" 
                        . $NVM_DIR/nvm.sh
                        nvm i 10

                        # Install docker-compose 
                        curl -L https://github.com/docker/compose/releases/download/1.21.2/docker-compose-`uname -s`-`uname -m` -o ~/docker-compose
                        chmod +x ~/docker-compose

                        # Run eslint on portal code
                        cd src/pfe/portal
                        npm install
                        npm run eslint
                        if [ $? -ne 0 ]; then
                            exit 1
                        fi
                        cd ../../..

                        # Create codewind-workspace if it does not exist
                        printf "\n\nCreating codewind-workspace\n"
                        mkdir -m 777 -p codewind-workspace

                        export REPOSITORY='';
                        export TAG
                        export WORKSPACE_DIRECTORY=$PWD/codewind-workspace;
                        export WORKSPACE_VOLUME=cw-workspace;
                        export HOST_OS=$(uname);
                        export REMOTE_MODE;
                        export HOST_HOME=$HOME
                        export ARCH=$(uname -m);
                        # Select the right images for this architecture.
                        if [ "$ARCH" = "x86_64" ]; then
                          export PLATFORM="-amd64"
                        else
                          export PLATFORM="-$ARCH"
                        fi

                        # Start codewind running
                        ~/docker-compose -f docker-compose.yaml -f docker-compose-remote.yaml up -d;

                        if [ $? -eq 0 ]; then
                            # Reset so we don't get conflicts
                            unset REPOSITORY;
                            unset WORKSPACE_DIRECTORY;
                            unset REMOTE_MODE;
                            printf "\n\n${GREEN}SUCCESSFULLY STARTED CONTAINERS $RESET\n";
                            printf "\nCurrent running codewind containers\n";
                            docker ps --filter name=codewind
                        else
                            printf "\n\n${RED}FAILED TO START CONTAINERS $RESET\n";
                            exit;
                        fi

                        printf "\n\nPausing for 20 seconds to allow containers to start\n";
                        sleep 20;

                        # Check to see if any containers exited straight away
                        printf "\n\n${BLUE}CHECKING FOR codewind CONTAINERS THAT EXITED STRAIGHT AFTER BEING RUN $RESET\n";
                        EXITED_PROCESSES=$(docker ps -q --filter "name=codewind" --filter "status=exited"  | wc -l)
                        if [ $EXITED_PROCESSES -gt 0 ]; then
                          printf "\n${RED}Exited containers found $RESET\n";
                          # docker ps --filter "name=codewind" --filter "status=exited";
                          NUM_CODE_ZERO=$(docker ps -q --filter "name=codewind" --filter "status=exited" --filter "exited=0" | wc -l);
                          NUM_CODE_ONE=$(docker ps -q --filter "name=codewind" --filter "status=exited" --filter "exited=1" | wc -l);
                          if [ $NUM_CODE_ZERO -gt 0 ]; then
                            printf "\n${RED}$NUM_CODE_ZERO found with an exit code '0' $RESET\n";
                            docker ps --filter "name=codewind" --filter "status=exited" --filter "exited=0";
                            printf "\nUse 'docker logs [container name]' to find why the exit happened";
                          fi
                          if [ $NUM_CODE_ONE -gt 0 ]; then
                            printf "\n${RED}$NUM_CODE_ONE found with an exit code '1' $RESET\n";
                            docker ps --filter "name=codewind" --filter "status=exited" --filter "exited=1";
                            printf "\nUse 'docker logs [container name]' to debug exit";
                          fi
                        else
                          printf "\nNo containers exited \n";
                        fi

                        printf "\n\ncodewind now available\n";

                        # Build the tests and run them against the portal.
                        cd test/
                        npm install
                        npm run eslint
                        npm run test
                        '''
                    }
                }
            }
        } 
         
        
        stage('Publish Docker images') {

            // This when clause disables PR build uploads; you may comment this out if you want your build uploaded.
            when {
                beforeAgent true
                not {
                    changeRequest()
                }
            }
            
            steps {
                withDockerRegistry([url: 'https://index.docker.io/v1/', credentialsId: 'docker.com-bot']) {
                    sh '''#!/usr/bin/env bash
                        echo "Publishing docker images for Eclipse Codewind ..."
                        export REGISTRY="eclipse"
                        echo "Branch name is $GIT_BRANCH"

                        if [[ $GIT_BRANCH == "master" ]]; then
                            TAG="latest"
                        else
                            TAG=$GIT_BRANCH
                        fi        

                        # Publish docker images with a filter for branch name
                        # Acceptable branch names: master, start with '<number>.<number>'
                        if [[ $GIT_BRANCH == "master" ]] || [[ $GIT_BRANCH =~ ^([0-9]+\\.[0-9]+) ]]; then

                            declare -a DOCKER_IMAGE_ARRAY=("codewind-initialize-amd64" 
                                                        "codewind-performance-amd64" 
                                                        "codewind-pfe-amd64")

                            chmod u+x ./script/publish.sh

                            for i in "${DOCKER_IMAGE_ARRAY[@]}"
                            do
                                echo "Publishing $REGISTRY/$i:$TAG"
                                ./script/publish.sh $i $REGISTRY $TAG
                            done
                        else
                            echo "Skip publishing docker images for $GIT_BRANCH branch"
                        fi
                    '''
                }
             }
        } 
    }
    post {
        always {
           sh '''#!/usr/bin/env bash
  
              # Output portal logs
              printf "\n********** codewind-pfe logs **********\n\n"
              docker logs codewind-pfe

              # Shutdown and cleanup.
              printf "\nStopping and removing Codewind Docker containers.\n"
              DOCKER_PS="docker ps -a -q  --filter name=codewind";
              DOCKER_IMAGES="docker images -q --filter reference=codewind*";

              DOCKER_PS_APPS="docker ps -a -q  --filter name=cw";
              DOCKER_IMAGES_APPS="docker images -q --filter reference=cw*";

              # Check to make sure that there are actually proceses to remove
              NUMBER_OF_PROCESSES=$($DOCKER_PS | wc -l)
              if [ $NUMBER_OF_PROCESSES -gt 0 ]; then
                # Removing containers

                printf "\nStopping all running containers\n";

                docker rm -f $($DOCKER_PS)
                if [ $? -eq 0 ]; then
                    printf "\nSuccessfully removed containers\n";
                else
                    printf "\nError removing containers\n";
                    exit;
                fi
                printf "\nSUCCESSFULLY REMOVED CONTAINERS\n";
              else
                printf "\nERROR: THERE ARE NO CONTAINERS TO REMOVE\n";
              fi

              # Check to make sure that there are actually proceses to remove
              NUMBER_OF_PROCESSES=$($DOCKER_PS_APPS | wc -l)
              if [ $NUMBER_OF_PROCESSES -gt 0 ]; then
                # Removing containers
                docker rm -f $($DOCKER_PS_APPS)
                if [ $? -eq 0 ]; then
                    printf "\n${GREEN}Successfully removed containers $RESET\n";
                else
                    printf "\n${RED}Error removing containers $RESET\n";
                    exit;
                fi
                printf "\n${GREEN}SUCCESSFULLY REMOVED CONTAINERS $RESET\n";
              else
                printf "\n${RED}ERROR: THERE ARE NO CONTAINERS TO REMOVE $RESET\n";
              fi

              # Remove the codewind network
              printf "\nRemoving docker network\n";
              docker network rm codewind_network
              if [ $? -eq 0 ]; then
                  printf "\n${GREEN}Successfully removed docker network $RESET\n";
              else
                  printf "\n${RED}Error removing docker network $RESET\n";
              fi

              # Remove the default network
              printf "\nRemoving docker network\n";
              docker network rm codewind_default
              if [ $? -eq 0 ]; then
                  printf "\n${GREEN}Successfully removed docker network $RESET\n";
              else
                  printf "\n${RED}Error removing docker network $RESET\n";
              fi

              # Docker system prune
              echo "Docker system prune ..."
              docker system df
<<<<<<< HEAD
              docker system prune -a -f --volumes
=======
              docker system prune -a --volumes -f
>>>>>>> aa097e95
              docker builder prune -a -f
              docker system df
              df -lh
            '''
        }
        failure {
          sh '''#!/usr/bin/env bash
            printf "The PR failed";
          '''
        }
    }
}<|MERGE_RESOLUTION|>--- conflicted
+++ resolved
@@ -321,11 +321,7 @@
               # Docker system prune
               echo "Docker system prune ..."
               docker system df
-<<<<<<< HEAD
-              docker system prune -a -f --volumes
-=======
               docker system prune -a --volumes -f
->>>>>>> aa097e95
               docker builder prune -a -f
               docker system df
               df -lh
