--- conflicted
+++ resolved
@@ -95,14 +95,8 @@
                 }
             }
         }  
-<<<<<<< HEAD
-
-        /*stage('Run Codewind test suite') {
-=======
         /*
-        stage('Run Codewind test suite') {
->>>>>>> 9e3866fd
-            
+        stage('Run Codewind test suite') {            
                 steps {
                     withEnv(["PATH=$PATH:~/.local/bin;NOBUILD=true"]){
                     withDockerRegistry([url: 'https://index.docker.io/v1/', credentialsId: 'docker.com-bot']) {
@@ -202,12 +196,8 @@
                     }
                 }
             }
-<<<<<<< HEAD
-        }*/
-=======
         } 
         */ 
->>>>>>> 9e3866fd
         
         stage('Publish Docker images') {
 
